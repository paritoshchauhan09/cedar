/*
 * Copyright 2022-2023 Amazon.com, Inc. or its affiliates. All Rights Reserved.
 *
 * Licensed under the Apache License, Version 2.0 (the "License");
 * you may not use this file except in compliance with the License.
 * You may obtain a copy of the License at
 *
 *      https://www.apache.org/licenses/LICENSE-2.0
 *
 * Unless required by applicable law or agreed to in writing, software
 * distributed under the License is distributed on an "AS IS" BASIS,
 * WITHOUT WARRANTIES OR CONDITIONS OF ANY KIND, either express or implied.
 * See the License for the specific language governing permissions and
 * limitations under the License.
 */

use cedar_policy_core::entities::JSONValue;
use serde::{
    de::{MapAccess, Visitor},
    Deserialize, Serialize,
};
use serde_with::serde_as;
use smol_str::SmolStr;
use std::collections::{BTreeMap, HashMap, HashSet};

use crate::{Result, SchemaError};

/// A SchemaFragment describe the types for a given instance of Cedar.
/// SchemaFragments are composed of Entity Types and Action Types. The
/// schema fragment is split into multiple namespace definitions, eac including
/// a namespace name which is applied to all entity types (and the implicit
/// `Action` entity type for all actions) in the schema.
#[derive(Debug, Clone, Serialize, Deserialize)]
#[serde(transparent)]
pub struct SchemaFragment(
    #[serde(with = "::serde_with::rust::maps_duplicate_key_is_error")]
    pub  HashMap<SmolStr, NamespaceDefinition>,
);

impl SchemaFragment {
    /// Create a `SchemaFragment` from a JSON value (which should be an object
    /// of the appropriate shape).
    pub fn from_json_value(json: serde_json::Value) -> Result<Self> {
        serde_json::from_value(json).map_err(Into::into)
    }

    /// Create a `SchemaFragment` directly from a file.
    pub fn from_file(file: impl std::io::Read) -> Result<Self> {
        serde_json::from_reader(file).map_err(Into::into)
    }
}

/// A single namespace definition from a SchemaFragment.
#[derive(Debug, Clone, PartialEq, Serialize, Deserialize)]
#[serde_as]
#[serde(deny_unknown_fields)]
#[doc(hidden)]
pub struct NamespaceDefinition {
    #[serde(default)]
    #[serde(with = "::serde_with::rust::maps_duplicate_key_is_error")]
    #[serde(rename = "commonTypes")]
    pub common_types: HashMap<SmolStr, SchemaType>,
    #[serde(rename = "entityTypes")]
    #[serde(with = "::serde_with::rust::maps_duplicate_key_is_error")]
    pub entity_types: HashMap<SmolStr, EntityType>,
    #[serde(with = "::serde_with::rust::maps_duplicate_key_is_error")]
    pub actions: HashMap<SmolStr, ActionType>,
}

impl NamespaceDefinition {
    pub fn new(
        entity_types: impl IntoIterator<Item = (SmolStr, EntityType)>,
        actions: impl IntoIterator<Item = (SmolStr, ActionType)>,
    ) -> Self {
        Self {
            common_types: HashMap::new(),
            entity_types: entity_types.into_iter().collect(),
            actions: actions.into_iter().collect(),
        }
    }
}

/// Entity types describe the relationships in the entity store, including what
/// entities can be members of groups of what types, and what attributes
/// can/should be included on entities of each type.
#[derive(Debug, Clone, PartialEq, Serialize, Deserialize)]
#[serde(deny_unknown_fields)]
pub struct EntityType {
    #[serde(default)]
    #[serde(rename = "memberOfTypes")]
    pub member_of_types: Vec<SmolStr>,
    #[serde(default)]
    pub shape: AttributesOrContext,
}

#[derive(Debug, Clone, PartialEq, Serialize, Deserialize)]
#[serde(transparent)]
pub struct AttributesOrContext(
    // We use the usual `SchemaType` deserialization, but it will ultimately
    // need to be a `Record` or type def which resolves to a `Record`.
    pub SchemaType,
);

impl AttributesOrContext {
    pub fn into_inner(self) -> SchemaType {
        self.0
    }
}

impl Default for AttributesOrContext {
    fn default() -> Self {
        Self(SchemaType::Type(SchemaTypeVariant::Record {
            attributes: BTreeMap::new(),
            additional_attributes: false,
        }))
    }
}

/// An action type describes a specific action entity.  It also describes what
/// kinds of entities it can be used on.
#[derive(Debug, Clone, PartialEq, Serialize, Deserialize)]
#[serde(deny_unknown_fields)]
pub struct ActionType {
    /// This maps attribute names to
    /// `cedar_policy_core::entities::json::jsonvalue::JSONValue` which is the
    /// canonical representation of a cedar value as JSON.
    #[serde(default)]
    pub attributes: Option<HashMap<SmolStr, JSONValue>>,
    #[serde(default)]
    #[serde(rename = "appliesTo")]
    pub applies_to: Option<ApplySpec>,
    #[serde(default)]
    #[serde(rename = "memberOf")]
    pub member_of: Option<Vec<ActionEntityUID>>,
}

/// The apply spec specifies what principals and resources an action can be used
/// with.  This specification can either be done through containing to entity
/// types. The fields of this record are optional so that they can be omitted to
/// declare that the apply spec for the principal or resource is undefined,
/// meaning that the action can be applied to any principal or resource. This is
/// different than providing an empty list because the empty list is interpreted
/// as specifying that there are no principals or resources that an action
/// applies to.
#[derive(Debug, Clone, PartialEq, Serialize, Deserialize)]
#[serde(deny_unknown_fields)]
pub struct ApplySpec {
    #[serde(default)]
    #[serde(rename = "resourceTypes")]
    pub resource_types: Option<Vec<SmolStr>>,
    #[serde(default)]
    #[serde(rename = "principalTypes")]
    pub principal_types: Option<Vec<SmolStr>>,
    #[serde(default)]
    pub context: AttributesOrContext,
}

#[derive(Debug, Clone, PartialEq, Serialize, Deserialize)]
#[serde(deny_unknown_fields)]
pub struct ActionEntityUID {
    pub id: SmolStr,

    #[serde(rename = "type")]
    #[serde(default)]
    pub ty: Option<SmolStr>,
}

impl ActionEntityUID {
    pub fn default_type(id: SmolStr) -> Self {
        Self { id, ty: None }
    }
}

impl std::fmt::Display for ActionEntityUID {
    fn fmt(&self, f: &mut std::fmt::Formatter<'_>) -> std::fmt::Result {
        if let Some(ty) = &self.ty {
            write!(f, "{}::", ty)?
        } else {
            write!(f, "Action::")?
        }
        write!(f, "\"{}\"", self.id)
    }
}

/// A restricted version of the `Type` enum containing only the types which are
/// exposed to users.
#[derive(Debug, Clone, PartialEq, Eq, PartialOrd, Ord, Serialize)]
// This enum is `untagged` with these variants as a workaround to a serde
// limitation. It is not possible to have the known variants on one enum, and
// then, have catch-all variant for any unrecognized tag in the same enum that
// captures the name of the unrecognized tag.
#[serde(untagged)]
pub enum SchemaType {
    Type(SchemaTypeVariant),
    TypeDef {
        #[serde(rename = "type")]
        type_name: SmolStr,
    },
}

impl<'de> Deserialize<'de> for SchemaType {
    fn deserialize<D>(deserializer: D) -> std::result::Result<Self, D::Error>
    where
        D: serde::Deserializer<'de>,
    {
        deserializer.deserialize_any(SchemaTypeVisitor)
    }
}

/// The fields for a `SchemaTypes`. Used for implementing deserialization.
#[derive(Hash, Eq, PartialEq, Deserialize)]
#[serde(field_identifier, rename_all = "camelCase")]
enum TypeFields {
    Type,
    Element,
    Attributes,
    AdditionalAttributes,
    Name,
}

// This macro is used to avoid duplicating the fields names when calling
// `serde::de::Error::unknown_field`. It wants an `&'static [&'static str]`, and
// AFAIK, the elements of the static slice must be literals.
macro_rules! type_field_name {
    (Type) => {
        "type"
    };
    (Element) => {
        "element"
    };
    (Attributes) => {
        "attributes"
    };
    (AdditionalAttributes) => {
        "additionalAttributes"
    };
    (Name) => {
        "name"
    };
}

impl TypeFields {
    fn as_str(&self) -> &'static str {
        match self {
            TypeFields::Type => type_field_name!(Type),
            TypeFields::Element => type_field_name!(Element),
            TypeFields::Attributes => type_field_name!(Attributes),
            TypeFields::AdditionalAttributes => type_field_name!(AdditionalAttributes),
            TypeFields::Name => type_field_name!(Name),
        }
    }
}

/// Used during deserialization to deserialize the attributes type map while
/// reporting an error if there are any duplicate keys in the map. I could not
/// find a way to do the `serde_with` conversion inline without introducing this
/// struct.
#[derive(Deserialize)]
struct AttributesTypeMap(
    #[serde(with = "serde_with::rust::maps_duplicate_key_is_error")]
    BTreeMap<SmolStr, TypeOfAttribute>,
);

struct SchemaTypeVisitor;

impl<'de> Visitor<'de> for SchemaTypeVisitor {
    type Value = SchemaType;

    fn expecting(&self, formatter: &mut std::fmt::Formatter) -> std::fmt::Result {
        formatter.write_str("builtin type or reference to type defined in commonTypes")
    }

    fn visit_map<M>(self, mut map: M) -> std::result::Result<Self::Value, M::Error>
    where
        M: MapAccess<'de>,
    {
        use TypeFields::*;

        // We keep field values wrapped in a `Result` initially so that we do
        // not report errors due the contents of a field when the field is not
        // expected for a particular type variant. We instead report that the
        // field so not exist at all, so that the schema author can delete the
        // field without wasting time fixing errors in the value.
        let mut type_name: Option<std::result::Result<SmolStr, M::Error>> = None;
        let mut element: Option<std::result::Result<SchemaType, M::Error>> = None;
        let mut attributes: Option<std::result::Result<AttributesTypeMap, M::Error>> = None;
        let mut additional_attributes: Option<std::result::Result<bool, M::Error>> = None;
        let mut name: Option<std::result::Result<SmolStr, M::Error>> = None;

        // Gather all the fields in the object. Any fields that are not one of
        // the possible fields for some schema type will have been reported by
        // serde already.
        while let Some(key) = map.next_key()? {
            match key {
                Type => {
                    if type_name.is_some() {
                        return Err(serde::de::Error::duplicate_field(Type.as_str()));
                    }
                    type_name = Some(map.next_value());
                }
                Element => {
                    if element.is_some() {
                        return Err(serde::de::Error::duplicate_field(Element.as_str()));
                    }
                    element = Some(map.next_value());
                }
                Attributes => {
                    if attributes.is_some() {
                        return Err(serde::de::Error::duplicate_field(Attributes.as_str()));
                    }
                    attributes = Some(map.next_value());
                }
                AdditionalAttributes => {
                    if additional_attributes.is_some() {
                        return Err(serde::de::Error::duplicate_field(
                            AdditionalAttributes.as_str(),
                        ));
                    }
                    additional_attributes = Some(map.next_value());
                }
                Name => {
                    if name.is_some() {
                        return Err(serde::de::Error::duplicate_field(Name.as_str()));
                    }
                    name = Some(map.next_value());
                }
            }
        }

        Self::build_schema_type::<M>(type_name, element, attributes, additional_attributes, name)
    }
}

impl SchemaTypeVisitor {
    /// Construct a schema type given the name of the type and its fields.
    /// Fields which were not present are `None`. It is an error for a field
    /// which is not used for a particular type to be `Some` when building that
    /// type.
    fn build_schema_type<'de, M>(
        type_name: Option<std::result::Result<SmolStr, M::Error>>,
        element: Option<std::result::Result<SchemaType, M::Error>>,
        attributes: Option<std::result::Result<AttributesTypeMap, M::Error>>,
        additional_attributes: Option<std::result::Result<bool, M::Error>>,
        name: Option<std::result::Result<SmolStr, M::Error>>,
    ) -> std::result::Result<SchemaType, M::Error>
    where
        M: MapAccess<'de>,
    {
        use TypeFields::*;
        let present_fields = [
            (Type, type_name.is_some()),
            (Element, element.is_some()),
            (Attributes, attributes.is_some()),
            (AdditionalAttributes, additional_attributes.is_some()),
            (Name, name.is_some()),
        ]
        .into_iter()
        .filter(|(_, present)| *present)
        .map(|(field, _)| field)
        .collect::<HashSet<_>>();
        // Used to generate the appropriate serde error if a field is present
        // when it is not expected.
        let error_if_fields = |fs: &[TypeFields],
                               expected: &'static [&'static str]|
         -> std::result::Result<(), M::Error> {
            for f in fs {
                if present_fields.contains(f) {
                    return Err(serde::de::Error::unknown_field(f.as_str(), expected));
                }
            }
            Ok(())
        };
        let error_if_any_fields = || -> std::result::Result<(), M::Error> {
            error_if_fields(&[Element, Attributes, AdditionalAttributes, Name], &[])
        };

        match type_name.transpose()?.as_ref().map(|s| s.as_str()) {
            Some("String") => {
                error_if_any_fields()?;
                Ok(SchemaType::Type(SchemaTypeVariant::String))
            }
            Some("Long") => {
                error_if_any_fields()?;
                Ok(SchemaType::Type(SchemaTypeVariant::Long))
            }
            Some("Boolean") => {
                error_if_any_fields()?;
                Ok(SchemaType::Type(SchemaTypeVariant::Boolean))
            }
            Some("Set") => {
                error_if_fields(
                    &[Attributes, AdditionalAttributes, Name],
                    &[type_field_name!(Element)],
                )?;

                if let Some(element) = element {
                    Ok(SchemaType::Type(SchemaTypeVariant::Set {
                        element: Box::new(element?),
                    }))
                } else {
                    Err(serde::de::Error::missing_field(Element.as_str()))
                }
            }
            Some("Record") => {
                error_if_fields(
                    &[Element, Name],
                    &[
                        type_field_name!(Attributes),
                        type_field_name!(AdditionalAttributes),
                    ],
                )?;

                if let Some(attributes) = attributes {
                    let additional_attributes =
                        additional_attributes.unwrap_or(Ok(additional_attributes_default()));
                    Ok(SchemaType::Type(SchemaTypeVariant::Record {
                        attributes: attributes?.0,
                        additional_attributes: additional_attributes?,
                    }))
                } else {
                    Err(serde::de::Error::missing_field(Attributes.as_str()))
                }
            }
            Some("Entity") => {
                error_if_fields(
                    &[Element, Attributes, AdditionalAttributes],
                    &[type_field_name!(Name)],
                )?;

                if let Some(name) = name {
                    Ok(SchemaType::Type(SchemaTypeVariant::Entity { name: name? }))
                } else {
                    Err(serde::de::Error::missing_field(Name.as_str()))
                }
            }
            Some("Extension") => {
                error_if_fields(
                    &[Element, Attributes, AdditionalAttributes],
                    &[type_field_name!(Name)],
                )?;

                if let Some(name) = name {
                    Ok(SchemaType::Type(SchemaTypeVariant::Extension {
                        name: name?,
                    }))
                } else {
                    Err(serde::de::Error::missing_field(Name.as_str()))
                }
            }
            Some(type_name) => {
                error_if_any_fields()?;
                Ok(SchemaType::TypeDef {
                    type_name: type_name.into(),
                })
            }
            None => Err(serde::de::Error::missing_field(Type.as_str())),
        }
    }
}

impl From<SchemaTypeVariant> for SchemaType {
    fn from(variant: SchemaTypeVariant) -> Self {
        Self::Type(variant)
    }
}

#[derive(Debug, Clone, PartialEq, Eq, PartialOrd, Ord, Serialize)]
#[serde(tag = "type")]
pub enum SchemaTypeVariant {
    String,
    Long(SchemaLongDetails),
    Boolean,
    Set {
        element: Box<SchemaType>,
    },
    Record {
        attributes: BTreeMap<SmolStr, TypeOfAttribute>,
        #[serde(rename = "additionalAttributes")]
        additional_attributes: bool,
    },
    Entity {
        name: SmolStr,
    },
    Extension {
        name: SmolStr,
    },
}

// The possible tags for a SchemaType as written in a schema JSON document. Used
// to forbid declaring a custom typedef with the same name as a builtin type.
// This must be kept up to date with the variants for `SchemaTypeVariant` and
// their actual serialization by serde. There is crate that looks like it could
// do this automatically, but it returns an empty slice for the variants names
// of `SchemaTypeVariant`.
// https://docs.rs/serde-aux/latest/serde_aux/serde_introspection/fn.serde_introspect.html
pub(crate) static SCHEMA_TYPE_VARIANT_TAGS: &[&str] = &[
    "String",
    "Long",
    "Boolean",
    "Set",
    "Record",
    "Entity",
    "Extension",
];

impl SchemaType {
    /// Is this `SchemaType` an extension type, or does it contain one
    /// (recursively)? Returns `None` if this is a `TypeDef` because we can't
    /// easily properly check the type of a typedef, accounting for namespaces,
    /// without first converting to a `Type`.
    pub fn is_extension(&self) -> Option<bool> {
        match self {
            Self::Type(SchemaTypeVariant::Extension { .. }) => Some(true),
            Self::Type(SchemaTypeVariant::Set { element }) => element.is_extension(),
            Self::Type(SchemaTypeVariant::Record { attributes, .. }) => attributes
                .values()
                .try_fold(false, |a, e| match e.ty.is_extension() {
                    Some(true) => Some(true),
                    Some(false) => Some(a),
                    None => None,
                }),
            Self::Type(_) => Some(false),
            Self::TypeDef { .. } => None,
        }
    }
}

<<<<<<< HEAD
impl SchemaTypeVariant {
    pub fn long_static_top() -> SchemaTypeVariant {
        SchemaTypeVariant::Long(SchemaLongDetails {
            bounds_opt: Some(SchemaLongBounds {
                min: i64::MIN,
                max: i64::MAX,
            }),
        })
    }
}

// In the schema file, we want the bounds of a Long attribute to be given as
// "min" and "max" fields at the same level as `"type": "Long"` with both or
// neither present (I think; this is subject to UX review). But for the Rust
// code, it's more convenient to represent the bounds as an optional pair, and
// for better or for worse, there's a bunch of code that manipulates
// SchemaTypeVariants once we count the DRT code, so it's worth some amount of
// trouble to perform the conversion. We do it via `#[serde({try_from,into})]`,
// which are only supported on structs, so we have to introduce
// `SchemaLongDetails` rather than putting `bounds_opt` directly in
// `SchemaTypeVariant::Long`. `SchemaLongDetails` adds some boilerplate for
// callers, but it's not as bad as having separate optional `min` and `max`
// fields.
//
// We previously tried putting `#[serde(flatten)]` on `bounds_opt`, but if the
// schema file specified `min` but not `max` or vice versa, that approach
// silently set `bounds_opt` to `None` and didn't give us a way to detect the
// error.
#[derive(Debug, Clone, PartialEq, Eq, PartialOrd, Ord, Serialize, Deserialize)]
#[serde(try_from = "SchemaLongDetailsJson")]
#[serde(into = "SchemaLongDetailsJson")]
pub struct SchemaLongDetails {
    pub bounds_opt: Option<SchemaLongBounds>,
}

#[derive(Debug, Clone, PartialEq, Eq, PartialOrd, Ord, Serialize, Deserialize)]
pub struct SchemaLongBounds {
    pub min: i64,
    pub max: i64,
}

#[derive(Debug, Clone, PartialEq, Eq, PartialOrd, Ord, Serialize, Deserialize)]
struct SchemaLongDetailsJson {
    min: Option<i64>,
    max: Option<i64>,
}

impl TryFrom<SchemaLongDetailsJson> for SchemaLongDetails {
    type Error = SchemaError;
    fn try_from(value: SchemaLongDetailsJson) -> Result<Self> {
        match value {
            SchemaLongDetailsJson {
                min: None,
                max: None,
            } => Ok(SchemaLongDetails { bounds_opt: None }),
            SchemaLongDetailsJson {
                min: Some(min),
                max: Some(max),
            } => Ok(SchemaLongDetails {
                bounds_opt: Some(SchemaLongBounds { min, max }),
            }),
            _ => Err(SchemaError::MalformedLongBounds),
        }
    }
}

impl From<SchemaLongDetails> for SchemaLongDetailsJson {
    fn from(value: SchemaLongDetails) -> SchemaLongDetailsJson {
        match value.bounds_opt {
            None => SchemaLongDetailsJson {
                min: None,
                max: None,
            },
            Some(SchemaLongBounds { min, max }) => SchemaLongDetailsJson {
                min: Some(min),
                max: Some(max),
            },
        }
    }
}

#[cfg(fuzzing)]
pub fn arbitrary_schematypevariant_long<'a>(
    allow_long_any: bool,
    u: &mut arbitrary::Unstructured<'a>,
) -> arbitrary::Result<SchemaTypeVariant> {
    let bounds_opt = if !allow_long_any || u.ratio(1, 2)? {
        let bound1 = u.arbitrary()?;
        let bound2 = u.arbitrary()?;
        Some(SchemaLongBounds {
            min: i64::min(bound1, bound2),
            max: i64::max(bound1, bound2),
        })
    } else {
        None
    };
    Ok(SchemaTypeVariant::Long(SchemaLongDetails { bounds_opt }))
}

// TODO: It looks like this is unused except by arbitrary_schematype_size_hint.
// Do we really want to continue maintaining it?
#[cfg(fuzzing)]
=======
#[cfg(feature = "arbitrary")]
>>>>>>> e015e9bf
impl<'a> arbitrary::Arbitrary<'a> for SchemaType {
    fn arbitrary(u: &mut arbitrary::Unstructured<'a>) -> arbitrary::Result<SchemaType> {
        use cedar_policy_core::ast::Name;
        use std::collections::BTreeSet;

        Ok(SchemaType::Type(match u.int_in_range::<u8>(1..=8)? {
            1 => SchemaTypeVariant::String,
            2 => arbitrary_schematypevariant_long(true, u)?,
            3 => SchemaTypeVariant::Boolean,
            4 => SchemaTypeVariant::Set {
                element: Box::new(u.arbitrary()?),
            },
            5 => {
                let attributes = {
                    let attr_names: BTreeSet<String> = u.arbitrary()?;
                    attr_names
                        .into_iter()
                        .map(|attr_name| Ok((attr_name.into(), u.arbitrary()?)))
                        .collect::<arbitrary::Result<_>>()?
                };
                SchemaTypeVariant::Record {
                    attributes,
                    additional_attributes: u.arbitrary()?,
                }
            }
            6 => {
                let name: Name = u.arbitrary()?;
                SchemaTypeVariant::Entity {
                    name: name.to_string().into(),
                }
            }
            7 => SchemaTypeVariant::Extension {
                name: "ipaddr".into(),
            },
            8 => SchemaTypeVariant::Extension {
                name: "decimal".into(),
            },
            n => panic!("bad index: {n}"),
        }))
    }
    fn size_hint(_depth: usize) -> (usize, Option<usize>) {
        (1, None) // Unfortunately, we probably can't be more precise than this
    }
}

/// Used to describe the type of a record or entity attribute. It contains a the
/// type of the attribute and whether the attribute is required. The type is
/// flattened for serialization, so, in JSON format, this appears as a regular
/// type with one extra property `required`.
///
/// Note that we can't add #[serde(deny_unknown_fields)] here because we are
/// using #[serde(tag = "type")] in ty:SchemaType which is flattened here.
/// The way serde(flatten) is implemented means it may be possible to access
/// fields incorrectly if a struct contains two structs that are flattened
/// (`<https://github.com/serde-rs/serde/issues/1547>`). This shouldn't apply to
/// us as we're using flatten only once
/// (`<https://github.com/serde-rs/serde/issues/1600>`). This should be ok because
/// unknown fields for TypeOfAttribute should be passed to SchemaType where
/// they will be denied (`<https://github.com/serde-rs/serde/issues/1600>`).
#[derive(Debug, Clone, PartialEq, Serialize, Deserialize, Eq, PartialOrd, Ord)]
#[cfg_attr(feature = "arbitrary", derive(arbitrary::Arbitrary))]
pub struct TypeOfAttribute {
    #[serde(flatten)]
    pub ty: SchemaType,
    #[serde(default = "record_attribute_required_default")]
    pub required: bool,
}

/// Defines the default value for `additionalAttributes` on records and
/// entities
fn additional_attributes_default() -> bool {
    false
}

/// Defines the default value for `required` on record and entity attributes.
fn record_attribute_required_default() -> bool {
    true
}

#[cfg(test)]
mod test {
    use super::*;

    #[test]
    fn test_entity_type_parser1() {
        let user = r#"
        {
            "memberOfTypes" : ["UserGroup"]
        }
        "#;
        let et = serde_json::from_str::<EntityType>(user).expect("Parse Error");
        assert_eq!(et.member_of_types, vec!["UserGroup"]);
        assert_eq!(
            et.shape.into_inner(),
            SchemaType::Type(SchemaTypeVariant::Record {
                attributes: BTreeMap::new(),
                additional_attributes: false
            })
        );
    }

    #[test]
    fn test_entity_type_parser2() {
        let src = r#"
              { }
        "#;
        let et = serde_json::from_str::<EntityType>(src).expect("Parse Error");
        assert_eq!(et.member_of_types.len(), 0);
        assert_eq!(
            et.shape.into_inner(),
            SchemaType::Type(SchemaTypeVariant::Record {
                attributes: BTreeMap::new(),
                additional_attributes: false
            })
        );
    }

    #[test]
    fn test_action_type_parser1() {
        let src = r#"
              {
                "appliesTo" : {
                  "resourceTypes": ["Album"],
                  "principalTypes": ["User"]
                },
                "memberOf": [{"id": "readWrite"}]
              }
        "#;
        let at: ActionType = serde_json::from_str(src).expect("Parse Error");
        let spec = ApplySpec {
            resource_types: Some(vec!["Album".into()]),
            principal_types: Some(vec!["User".into()]),
            context: AttributesOrContext::default(),
        };
        assert_eq!(at.applies_to, Some(spec));
        assert_eq!(
            at.member_of,
            Some(vec![ActionEntityUID {
                ty: None,
                id: "readWrite".into()
            }])
        );
    }

    #[test]
    fn test_action_type_parser2() {
        let src = r#"
              { }
        "#;
        let at: ActionType = serde_json::from_str(src).expect("Parse Error");
        assert_eq!(at.applies_to, None);
        assert!(at.member_of.is_none());
    }

    #[test]
    fn test_schema_file_parser() {
        let src = serde_json::json!(
        {
            "entityTypes": {

              "User": {
                "memberOfTypes": ["UserGroup"]
              },
              "Photo": {
                "memberOfTypes": ["Album", "Account"]
              },

              "Album": {
                "memberOfTypes": ["Album", "Account"]
              },
              "Account": { },
              "UserGroup": { }
           },

           "actions": {
              "readOnly": { },
              "readWrite": { },
              "createAlbum": {
                "appliesTo" : {
                  "resourceTypes": ["Account", "Album"],
                  "principalTypes": ["User"]
                },
                "memberOf": [{"id": "readWrite"}]
              },
              "addPhotoToAlbum": {
                "appliesTo" : {
                  "resourceTypes": ["Album"],
                  "principalTypes": ["User"]
                },
                "memberOf": [{"id": "readWrite"}]
              },
              "viewPhoto": {
                "appliesTo" : {
                  "resourceTypes": ["Photo"],
                  "principalTypes": ["User"]
                },
                "memberOf": [{"id": "readOnly"}, {"id": "readWrite"}]
              },
              "viewComments": {
                "appliesTo" : {
                  "resourceTypes": ["Photo"],
                  "principalTypes": ["User"]
                },
                "memberOf": [{"id": "readOnly"}, {"id": "readWrite"}]
              }
            }
          });
        let schema_file: NamespaceDefinition = serde_json::from_value(src).expect("Parse Error");

        assert_eq!(schema_file.entity_types.len(), 5);
        assert_eq!(schema_file.actions.len(), 6);
    }

    #[test]
    fn test_parse_namespaces() {
        let src = r#"
        {
            "foo::foo::bar::baz": {
                "entityTypes": {},
                "actions": {}
            }
        }"#;
        let schema: SchemaFragment = serde_json::from_str(src).expect("Parse Error");
        let (namespace, _descriptor) = schema.0.into_iter().next().unwrap();
        assert_eq!(namespace, "foo::foo::bar::baz".to_string());
    }

    #[test]
    #[should_panic(expected = "unknown field `requiredddddd`")]
    fn test_schema_file_with_misspelled_required() {
        let src = serde_json::json!(
        {
            "entityTypes": {
                "User": {
                    "shape": {
                        "type": "Record",
                        "attributes": {
                            "favorite": {
                                "type": "Entity",
                                "name": "Photo",
                                "requiredddddd": false
                            }
                        }
                    }
                }
            },
            "actions": {}
        });
        let schema: NamespaceDefinition = serde_json::from_value(src).unwrap();
        println!("{:#?}", schema);
    }

    #[test]
    #[should_panic(expected = "unknown field `nameeeeee`")]
    fn test_schema_file_with_misspelled_field() {
        let src = serde_json::json!(
        {
            "entityTypes": {
                "User": {
                    "shape": {
                        "type": "Record",
                        "attributes": {
                            "favorite": {
                                "type": "Entity",
                                "nameeeeee": "Photo",
                            }
                        }
                    }
                }
            },
            "actions": {}
        });
        let schema: NamespaceDefinition = serde_json::from_value(src).unwrap();
        println!("{:#?}", schema);
    }

    #[test]
    #[should_panic(expected = "unknown field `extra`")]
    fn test_schema_file_with_extra_field() {
        let src = serde_json::json!(
        {
            "entityTypes": {
                "User": {
                    "shape": {
                        "type": "Record",
                        "attributes": {
                            "favorite": {
                                "type": "Entity",
                                "name": "Photo",
                                "extra": "Should not exist"
                            }
                        }
                    }
                }
            },
            "actions": {}
        });
        let schema: NamespaceDefinition = serde_json::from_value(src).unwrap();
        println!("{:#?}", schema);
    }

    #[test]
    #[should_panic(expected = "unknown field `memberOfTypes`")]
    fn test_schema_file_with_misplaced_field() {
        let src = serde_json::json!(
        {
            "entityTypes": {
                "User": {
                    "shape": {
                        "memberOfTypes": [],
                        "type": "Record",
                        "attributes": {
                            "favorite": {
                                "type": "Entity",
                                "name": "Photo",
                            }
                        }
                    }
                }
            },
            "actions": {}
        });
        let schema: NamespaceDefinition = serde_json::from_value(src).unwrap();
        println!("{:#?}", schema);
    }

    #[test]
    #[should_panic(expected = "missing field `name`")]
    fn schema_file_with_missing_field() {
        let src = serde_json::json!(
        {
            "entityTypes": {
                "User": {
                    "shape": {
                        "type": "Record",
                        "attributes": {
                            "favorite": {
                                "type": "Entity",
                            }
                        }
                    }
                }
            },
            "actions": {}
        });
        let schema: NamespaceDefinition = serde_json::from_value(src).unwrap();
        println!("{:#?}", schema);
    }

    #[test]
    #[should_panic(expected = "missing field `type`")]
    fn schema_file_with_missing_type() {
        let src = serde_json::json!(
        {
            "entityTypes": {
                "User": {
                    "shape": { }
                }
            },
            "actions": {}
        });
        let schema: NamespaceDefinition = serde_json::from_value(src).unwrap();
        println!("{:#?}", schema);
    }

    #[test]
    #[should_panic(expected = "unknown field `attributes`")]
    fn schema_file_unexpected_malformed_attribute() {
        let src = serde_json::json!(
        {
            "entityTypes": {
                "User": {
                    "shape": {
                        "type": "Record",
                        "attributes": {
                            "a": {
                                "type": "Long",
                                "attributes": {
                                    "b": {"foo": "bar"}
                                }
                            }
                        }
                    }
                }
            },
            "actions": {}
        });
        let schema: NamespaceDefinition = serde_json::from_value(src).unwrap();
        println!("{:#?}", schema);
    }
}

/// Tests in this module check the behavior of schema parsing given duplicate
/// map keys. The `json!` macro silently drops duplicate keys before they reach
/// our parser, so these tests must be written with `serde_json::from_str`
/// instead.
#[cfg(test)]
mod test_duplicates_error {
    use super::*;

    #[test]
    #[should_panic(expected = "invalid entry: found duplicate key")]
    fn namespace() {
        let src = r#"{
            "Foo": {
              "entityTypes" : {},
              "actions": {}
            },
            "Foo": {
              "entityTypes" : {},
              "actions": {}
            }
        }"#;
        serde_json::from_str::<SchemaFragment>(src).unwrap();
    }

    #[test]
    #[should_panic(expected = "invalid entry: found duplicate key")]
    fn entity_type() {
        let src = r#"{
            "Foo": {
              "entityTypes" : {
                "Bar": {},
                "Bar": {},
              },
              "actions": {}
            }
        }"#;
        serde_json::from_str::<SchemaFragment>(src).unwrap();
    }

    #[test]
    #[should_panic(expected = "invalid entry: found duplicate key")]
    fn action() {
        let src = r#"{
            "Foo": {
              "entityTypes" : {},
              "actions": {
                "Bar": {},
                "Bar": {}
              }
            }
        }"#;
        serde_json::from_str::<SchemaFragment>(src).unwrap();
    }

    #[test]
    #[should_panic(expected = "invalid entry: found duplicate key")]
    fn common_types() {
        let src = r#"{
            "Foo": {
              "entityTypes" : {},
              "actions": { },
              "commonTypes": {
                "Bar": {"type": "Long"},
                "Bar": {"type": "String"}
              }
            }
        }"#;
        serde_json::from_str::<SchemaFragment>(src).unwrap();
    }

    #[test]
    #[should_panic(expected = "invalid entry: found duplicate key")]
    fn record_type() {
        let src = r#"{
            "Foo": {
              "entityTypes" : {
                "Bar": {
                    "shape": {
                        "type": "Record",
                        "attributes": {
                            "Baz": {"type": "Long"},
                            "Baz": {"type": "String"}
                        }
                    }
                }
              },
              "actions": { }
            }
        }"#;
        serde_json::from_str::<SchemaFragment>(src).unwrap();
    }
}<|MERGE_RESOLUTION|>--- conflicted
+++ resolved
@@ -216,6 +216,8 @@
     Attributes,
     AdditionalAttributes,
     Name,
+    Min,
+    Max,
 }
 
 // This macro is used to avoid duplicating the fields names when calling
@@ -237,6 +239,12 @@
     (Name) => {
         "name"
     };
+    (Min) => {
+        "min"
+    };
+    (Max) => {
+        "max"
+    };
 }
 
 impl TypeFields {
@@ -247,6 +255,8 @@
             TypeFields::Attributes => type_field_name!(Attributes),
             TypeFields::AdditionalAttributes => type_field_name!(AdditionalAttributes),
             TypeFields::Name => type_field_name!(Name),
+            TypeFields::Min => type_field_name!(Min),
+            TypeFields::Max => type_field_name!(Max),
         }
     }
 }
@@ -286,6 +296,8 @@
         let mut attributes: Option<std::result::Result<AttributesTypeMap, M::Error>> = None;
         let mut additional_attributes: Option<std::result::Result<bool, M::Error>> = None;
         let mut name: Option<std::result::Result<SmolStr, M::Error>> = None;
+        let mut min: Option<std::result::Result<i64, M::Error>> = None;
+        let mut max: Option<std::result::Result<i64, M::Error>> = None;
 
         // Gather all the fields in the object. Any fields that are not one of
         // the possible fields for some schema type will have been reported by
@@ -324,10 +336,30 @@
                     }
                     name = Some(map.next_value());
                 }
+                Min => {
+                    if min.is_some() {
+                        return Err(serde::de::Error::duplicate_field(Min.as_str()));
+                    }
+                    min = Some(map.next_value());
+                }
+                Max => {
+                    if max.is_some() {
+                        return Err(serde::de::Error::duplicate_field(Max.as_str()));
+                    }
+                    max = Some(map.next_value());
+                }
             }
         }
 
-        Self::build_schema_type::<M>(type_name, element, attributes, additional_attributes, name)
+        Self::build_schema_type::<M>(
+            type_name,
+            element,
+            attributes,
+            additional_attributes,
+            name,
+            min,
+            max,
+        )
     }
 }
 
@@ -342,6 +374,8 @@
         attributes: Option<std::result::Result<AttributesTypeMap, M::Error>>,
         additional_attributes: Option<std::result::Result<bool, M::Error>>,
         name: Option<std::result::Result<SmolStr, M::Error>>,
+        min: Option<std::result::Result<i64, M::Error>>,
+        max: Option<std::result::Result<i64, M::Error>>,
     ) -> std::result::Result<SchemaType, M::Error>
     where
         M: MapAccess<'de>,
@@ -371,7 +405,10 @@
             Ok(())
         };
         let error_if_any_fields = || -> std::result::Result<(), M::Error> {
-            error_if_fields(&[Element, Attributes, AdditionalAttributes, Name], &[])
+            error_if_fields(
+                &[Element, Attributes, AdditionalAttributes, Name, Min, Max],
+                &[],
+            )
         };
 
         match type_name.transpose()?.as_ref().map(|s| s.as_str()) {
@@ -380,8 +417,24 @@
                 Ok(SchemaType::Type(SchemaTypeVariant::String))
             }
             Some("Long") => {
-                error_if_any_fields()?;
-                Ok(SchemaType::Type(SchemaTypeVariant::Long))
+                error_if_fields(
+                    &[Element, Attributes, AdditionalAttributes, Name],
+                    &[type_field_name!(Min), type_field_name!(Max)],
+                )?;
+                match (min, max) {
+                    (Some(min), Some(max)) => Ok(SchemaType::Type(SchemaTypeVariant::Long(
+                        SchemaLongDetails {
+                            bounds_opt: Some(SchemaLongBounds {
+                                min: min?,
+                                max: max?,
+                            }),
+                        },
+                    ))),
+                    (None, None) => Ok(SchemaType::Type(SchemaTypeVariant::Long(
+                        SchemaLongDetails { bounds_opt: None },
+                    ))),
+                    _ => Err(serde::de::Error::custom(SchemaError::MalformedLongBounds)),
+                }
             }
             Some("Boolean") => {
                 error_if_any_fields()?;
@@ -389,7 +442,7 @@
             }
             Some("Set") => {
                 error_if_fields(
-                    &[Attributes, AdditionalAttributes, Name],
+                    &[Attributes, AdditionalAttributes, Name, Min, Max],
                     &[type_field_name!(Element)],
                 )?;
 
@@ -403,7 +456,7 @@
             }
             Some("Record") => {
                 error_if_fields(
-                    &[Element, Name],
+                    &[Element, Name, Min, Max],
                     &[
                         type_field_name!(Attributes),
                         type_field_name!(AdditionalAttributes),
@@ -423,7 +476,7 @@
             }
             Some("Entity") => {
                 error_if_fields(
-                    &[Element, Attributes, AdditionalAttributes],
+                    &[Element, Attributes, AdditionalAttributes, Min, Max],
                     &[type_field_name!(Name)],
                 )?;
 
@@ -435,7 +488,7 @@
             }
             Some("Extension") => {
                 error_if_fields(
-                    &[Element, Attributes, AdditionalAttributes],
+                    &[Element, Attributes, AdditionalAttributes, Min, Max],
                     &[type_field_name!(Name)],
                 )?;
 
@@ -525,7 +578,6 @@
     }
 }
 
-<<<<<<< HEAD
 impl SchemaTypeVariant {
     pub fn long_static_top() -> SchemaTypeVariant {
         SchemaTypeVariant::Long(SchemaLongDetails {
@@ -607,7 +659,7 @@
     }
 }
 
-#[cfg(fuzzing)]
+#[cfg(feature = "arbitrary")]
 pub fn arbitrary_schematypevariant_long<'a>(
     allow_long_any: bool,
     u: &mut arbitrary::Unstructured<'a>,
@@ -627,10 +679,7 @@
 
 // TODO: It looks like this is unused except by arbitrary_schematype_size_hint.
 // Do we really want to continue maintaining it?
-#[cfg(fuzzing)]
-=======
 #[cfg(feature = "arbitrary")]
->>>>>>> e015e9bf
 impl<'a> arbitrary::Arbitrary<'a> for SchemaType {
     fn arbitrary(u: &mut arbitrary::Unstructured<'a>) -> arbitrary::Result<SchemaType> {
         use cedar_policy_core::ast::Name;
