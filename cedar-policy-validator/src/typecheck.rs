--- conflicted
+++ resolved
@@ -753,27 +753,12 @@
                     TypecheckAnswer::sequence_all_then_typecheck(
                         args_strict_answers,
                         |args_strict_unwrapped| {
-<<<<<<< HEAD
                             let strict_expr = Self::adjust_strict_type_of_expr(
                                 ExprBuilder::with_data(e.data().clone()).call_extension_fn(
-                                    op.function_name.clone(),
+                                    fn_name.clone(),
                                     args_strict_unwrapped.into_iter().map(|a| a.0).collect(),
                                 ),
                             );
-                            let fn_has_arg_check =
-                                match self.lookup_extension_function(&op.function_name) {
-                                    Ok(f) => f.has_argument_check(),
-                                    // The function is not defined or is defined
-                                    // multiple times. An error was already raised by
-                                    // the standard typechecker.
-                                    Err(_) => false,
-                                };
-=======
-                            let strict_expr = ExprBuilder::with_data(e.data().clone())
-                                .call_extension_fn(
-                                    fn_name.clone(),
-                                    args_strict_unwrapped.into_iter().map(|a| a.0).collect(),
-                                );
                             let fn_has_arg_check = match self.lookup_extension_function(fn_name) {
                                 Ok(f) => f.has_argument_check(),
                                 // The function is not defined or is defined
@@ -781,7 +766,6 @@
                                 // the standard typechecker.
                                 Err(_) => false,
                             };
->>>>>>> 4d9e9207
                             let args_args_lit = args
                                 .iter()
                                 .all(|e| matches!(e.expr_kind(), ExprKind::Lit(_)));
