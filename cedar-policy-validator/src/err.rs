--- conflicted
+++ resolved
@@ -85,23 +85,6 @@
     /// purposes in adding an explicit entry.
     #[error("entity type `Action` declared in `entityTypes` list")]
     ActionEntityTypeDeclared,
-<<<<<<< HEAD
-    /// One or more action entities are declared with `attributes`, but this is
-    /// not currently supported.
-    #[error("Actions declared with `attributes`: [{}]", .0.iter().join(", "))]
-    ActionEntityAttributes(Vec<String>),
-    #[error("An entity shape or action context is declared with a type other than `Record`")]
-    ContextOrShapeNotRecord,
-    /// An Action Entity (transitively) has an attribute that is an empty set
-    #[error("An action entity has an attribute that is an empty set")]
-    ActionEntityAttributeEmptySet,
-    /// An Action Entity (transitively) has an attribute of unsupported type (ExprEscape, EntityEscape or ExtnEscape)
-    #[error("An action entity has attribute with unsupported type: (escaped expression, entity or extension)")]
-    ActionEntityAttributeUnsupportedType,
-    /// Malformed bounds information on a declaration of type `Long`.
-    #[error("Malformed bounds information on a declaration of type `Long`")]
-    MalformedLongBounds,
-=======
     /// `context` or `shape` fields are not records
     #[error("{0} is declared with a type other than `Record`")]
     ContextOrShapeNotRecord(ContextOrShape),
@@ -114,7 +97,9 @@
     /// This error variant should only be used when `PermitAttributes` is enabled.
     #[error("action `{0}` has an attribute with unsupported JSON representation: {1}")]
     UnsupportedActionAttribute(EntityUID, String),
->>>>>>> e015e9bf
+    /// Malformed bounds information on a declaration of type `Long`.
+    #[error("Malformed bounds information on a declaration of type `Long`")]
+    MalformedLongBounds,
 }
 
 impl From<transitive_closure::TcError<EntityUID>> for SchemaError {
