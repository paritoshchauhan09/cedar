/*
 * Copyright 2022-2023 Amazon.com, Inc. or its affiliates. All Rights Reserved.
 *
 * Licensed under the Apache License, Version 2.0 (the "License");
 * you may not use this file except in compliance with the License.
 * You may obtain a copy of the License at
 *
 *      https://www.apache.org/licenses/LICENSE-2.0
 *
 * Unless required by applicable law or agreed to in writing, software
 * distributed under the License is distributed on an "AS IS" BASIS,
 * WITHOUT WARRANTIES OR CONDITIONS OF ANY KIND, either express or implied.
 * See the License for the specific language governing permissions and
 * limitations under the License.
 */

//! Defines structures for entity type and action id information used by the
//! validator. The contents of these structures should be populated from and schema
//! with a few transformations applied to the data. Specifically, the
//! `member_of` relation from the schema is reversed and the transitive closure is
//! computed to obtain a `descendants` relation.

use std::collections::{hash_map::Entry, HashMap, HashSet};
use std::sync::Arc;

use cedar_policy_core::{
    ast::{Eid, Entity, EntityType, EntityUID, Id, Name, RestrictedExpr},
    entities::{Entities, JSONValue, TCComputation},
    parser::err::ParseErrors,
    transitive_closure::{compute_tc, TCNode},
    FromNormalizedStr,
};
use serde::{Deserialize, Serialize};
use serde_with::serde_as;
use smol_str::SmolStr;

use crate::types::OpenTag;
use crate::{
    schema_file_format,
    types::{AttributeType, Attributes, EntityRecordKind, Type},
    ActionEntityUID, ActionType, SchemaFragment, SchemaLongBounds, SchemaLongDetails, SchemaType,
    SchemaTypeVariant, TypeOfAttribute, SCHEMA_TYPE_VARIANT_TAGS,
};

use super::err::*;
use super::NamespaceDefinition;

/// The current schema format specification does not include multiple action entity
/// types. All action entities are required to use a single `Action` entity
/// type. However, the action entity type may be namespaced, so an action entity
/// may have a fully qualified entity type `My::Namespace::Action`.
/// This string must be parsable by as an entity type name.
pub(crate) static ACTION_ENTITY_TYPE: &str = "Action";

#[test]
fn action_entity_type_parses() {
    Id::from_normalized_str(ACTION_ENTITY_TYPE).unwrap();
}

/// Return true when an entity type is an action entity type. This compares the
/// base name for the type, so this will return true for any entity type named
/// `Action` regardless of namespaces.
pub(crate) fn is_action_entity_type(ty: &Name) -> bool {
    ty.basename().as_ref() == ACTION_ENTITY_TYPE
}

// We do not have a dafny model for action attributes, so we disable them by defualt.
#[derive(Eq, PartialEq, Copy, Clone, Default)]
pub enum ActionBehavior {
    /// Action entities cannot have attributes. Attempting to declare attributes
    /// will result in a error when constructing the schema.
    #[default]
    ProhibitAttributes,
    /// Action entities may have attributes.
    PermitAttributes,
}

/// A single namespace definition from the schema json processed into a form
/// which is closer to that used by the validator. The processing includes
/// detection of some errors, for example, parse errors in entity type names or
/// entity type which are declared multiple times. This does not detect
/// references to undeclared entity types because any entity type may be
/// declared in a different fragment that will only be known about when building
/// the complete `ValidatorSchema`.
#[derive(Debug)]
pub struct ValidatorNamespaceDef {
    /// The namespace declared for the schema fragment. We track a namespace for
    /// fragments because they have at most one namespace that is applied
    /// everywhere. It would be less useful to track all namespaces for a
    /// complete schema.
    namespace: Option<Name>,
    /// Preprocessed common type definitions which can be used to define entity
    /// type attributes and action contexts.
    type_defs: TypeDefs,
    /// The preprocessed entity type declarations from the schema fragment json.
    entity_types: EntityTypesDef,
    /// The preprocessed action declarations from the schema fragment json.
    actions: ActionsDef,
}

/// Holds a map from `Name`s of common type definitions to their corresponding
/// `Type`.
#[derive(Debug)]
pub struct TypeDefs {
    type_defs: HashMap<Name, Type>,
}

/// Entity type declarations held in a `ValidatorNamespaceDef`. Entity type
/// parents and attributes may reference undeclared entity types.
#[derive(Debug)]
pub struct EntityTypesDef {
    entity_types: HashMap<Name, EntityTypeFragment>,
}

/// Defines an EntityType where we have not resolved typedefs occurring in the
/// attributes or verified that the parent entity types and entity types
/// occurring in attributes are defined.
#[derive(Debug)]
pub struct EntityTypeFragment {
    /// The attributes record type for this entity type.  The type is wrapped in
    /// a `WithUnresolvedTypeDefs` because it may contain typedefs which are not
    /// defined in this schema fragment. All entity type `Name` keys in this map
    /// are declared in this schema fragment.
    attributes: WithUnresolvedTypeDefs<Type>,
    /// The direct parent entity types for this entity type come from the
    /// `memberOfTypes` list. These types might be declared in a different
    /// namespace, so we will check if they are declared in any fragment when
    /// constructing a `ValidatorSchema`.
    parents: HashSet<Name>,
}

/// Action declarations held in a `ValidatorNamespaceDef`. Entity types
/// referenced here do not need to be declared in the schema.
#[derive(Debug)]
pub struct ActionsDef {
    actions: HashMap<EntityUID, ActionFragment>,
}

#[derive(Debug)]
pub struct ActionFragment {
    /// The type of the context record for this actions. The types is wrapped in
    /// a `WithUnresolvedTypeDefs` because it may refer to common types which
    /// are not defined in this fragment.
    context: WithUnresolvedTypeDefs<Type>,
    /// The principals and resources that an action can be applied to.
    applies_to: ValidatorApplySpec,
    /// The direct parent action entities for this action.
    parents: HashSet<EntityUID>,
    /// The types for the attributes defined for this actions entity.
    attribute_types: Attributes,
    /// The values for the attributes defined for this actions entity, stored
    /// separately so that we can later extract use these values to construct
    /// the actual `Entity` objects defined by the schema.
    attributes: HashMap<SmolStr, RestrictedExpr>,
}

type ResolveFunc<T> = dyn FnOnce(&HashMap<Name, Type>) -> Result<T>;
/// Represent a type that might be defined in terms of some type definitions
/// which are not necessarily available in the current namespace.
pub enum WithUnresolvedTypeDefs<T> {
    WithUnresolved(Box<ResolveFunc<T>>),
    WithoutUnresolved(T),
}

impl<T: 'static> WithUnresolvedTypeDefs<T> {
    pub fn new(f: impl FnOnce(&HashMap<Name, Type>) -> Result<T> + 'static) -> Self {
        Self::WithUnresolved(Box::new(f))
    }

    pub fn map<U: 'static>(self, f: impl FnOnce(T) -> U + 'static) -> WithUnresolvedTypeDefs<U> {
        match self {
            Self::WithUnresolved(_) => {
                WithUnresolvedTypeDefs::new(|type_defs| self.resolve_type_defs(type_defs).map(f))
            }
            Self::WithoutUnresolved(v) => WithUnresolvedTypeDefs::WithoutUnresolved(f(v)),
        }
    }

    /// Instantiate any names referencing types with the definition of the type
    /// from the input HashMap.
    pub fn resolve_type_defs(self, type_defs: &HashMap<Name, Type>) -> Result<T> {
        match self {
            WithUnresolvedTypeDefs::WithUnresolved(f) => f(type_defs),
            WithUnresolvedTypeDefs::WithoutUnresolved(v) => Ok(v),
        }
    }
}

impl<T: 'static> From<T> for WithUnresolvedTypeDefs<T> {
    fn from(value: T) -> Self {
        Self::WithoutUnresolved(value)
    }
}

impl<T: std::fmt::Debug> std::fmt::Debug for WithUnresolvedTypeDefs<T> {
    fn fmt(&self, f: &mut std::fmt::Formatter<'_>) -> std::fmt::Result {
        match self {
            WithUnresolvedTypeDefs::WithUnresolved(_) => f.debug_tuple("WithUnresolved").finish(),
            WithUnresolvedTypeDefs::WithoutUnresolved(v) => {
                f.debug_tuple("WithoutUnresolved").field(v).finish()
            }
        }
    }
}

impl TryInto<ValidatorNamespaceDef> for NamespaceDefinition {
    type Error = SchemaError;

    fn try_into(self) -> Result<ValidatorNamespaceDef> {
        ValidatorNamespaceDef::from_namespace_definition(None, self, ActionBehavior::default())
    }
}

impl ValidatorNamespaceDef {
    // We need to treat this as if it had `pub(crate)` visibility to avoid sharing
    // the file format. However, our fuzzing library currently needs it to be public.
    /// Construct a new `ValidatorSchema` from the underlying `SchemaFragment`.
    pub fn from_namespace_definition(
        namespace: Option<SmolStr>,
        namespace_def: NamespaceDefinition,
        action_behavior: ActionBehavior,
    ) -> Result<ValidatorNamespaceDef> {
        // Check that each entity types and action is only declared once.
        let mut e_types_ids: HashSet<SmolStr> = HashSet::new();
        for name in namespace_def.entity_types.keys() {
            if !e_types_ids.insert(name.clone()) {
                // insert returns false for duplicates
                return Err(SchemaError::DuplicateEntityType(name.to_string()));
            }
        }
        let mut a_name_eids: HashSet<SmolStr> = HashSet::new();
        for name in namespace_def.actions.keys() {
            if !a_name_eids.insert(name.clone()) {
                // insert returns false for duplicates
                return Err(SchemaError::DuplicateAction(name.to_string()));
            }
        }

        let schema_namespace = match namespace.as_deref() {
            None => None,
            Some("") => None, // we consider "" to be the same as the empty namespace for this purpose
            Some(ns) => Some(Name::from_normalized_str(ns).map_err(SchemaError::ParseNamespace)?),
        };

        // Return early with an error if actions cannot be in groups or have
        // attributes, but the schema contains action groups or attributes.
        Self::check_action_behavior(&namespace_def, action_behavior)?;

        // Convert the type defs, actions and entity types from the schema file
        // into the representation used by the validator.
        let type_defs =
            Self::build_type_defs(namespace_def.common_types, schema_namespace.as_ref())?;
        let actions = Self::build_action_ids(namespace_def.actions, schema_namespace.as_ref())?;
        let entity_types =
            Self::build_entity_types(namespace_def.entity_types, schema_namespace.as_ref())?;

        Ok(ValidatorNamespaceDef {
            namespace: schema_namespace,
            type_defs,
            entity_types,
            actions,
        })
    }

    fn is_builtin_type_name(name: &SmolStr) -> bool {
        SCHEMA_TYPE_VARIANT_TAGS
            .iter()
            .any(|type_name| name == type_name)
    }

    fn build_type_defs(
        schema_file_type_def: HashMap<SmolStr, SchemaType>,
        schema_namespace: Option<&Name>,
    ) -> Result<TypeDefs> {
        let type_defs = schema_file_type_def
            .into_iter()
            .map(|(name_str, schema_ty)| -> Result<_> {
                if Self::is_builtin_type_name(&name_str) {
                    return Err(SchemaError::DuplicateCommonType(name_str.to_string()));
                }
                let name = Self::parse_unqualified_name_with_namespace(
                    &name_str,
                    schema_namespace.cloned(),
                )
                .map_err(SchemaError::ParseCommonType)?;
                let ty = Self::try_schema_type_into_validator_type(schema_namespace, schema_ty)?
                    .resolve_type_defs(&HashMap::new())?;
                Ok((name, ty))
            })
            .collect::<Result<HashMap<_, _>>>()?;
        Ok(TypeDefs { type_defs })
    }

    // Transform the schema data structures for entity types into the structures
    // used internally by the validator. This is mostly accomplished by directly
    // copying data between fields.
    fn build_entity_types(
        schema_files_types: HashMap<SmolStr, schema_file_format::EntityType>,
        schema_namespace: Option<&Name>,
    ) -> Result<EntityTypesDef> {
        Ok(EntityTypesDef {
            entity_types: schema_files_types
                .into_iter()
                .map(|(name_str, entity_type)| -> Result<_> {
                    let name = Self::parse_unqualified_name_with_namespace(
                        &name_str,
                        schema_namespace.cloned(),
                    )
                    .map_err(SchemaError::ParseEntityType)?;

                    let parents = entity_type
                        .member_of_types
                        .iter()
                        .map(|parent| -> Result<_> {
                            Self::parse_possibly_qualified_name_with_default_namespace(
                                parent,
                                schema_namespace,
                            )
                            .map_err(SchemaError::ParseEntityType)
                        })
                        .collect::<Result<HashSet<_>>>()?;

                    let attributes = Self::try_schema_type_into_validator_type(
                        schema_namespace,
                        entity_type.shape.into_inner(),
                    )?;

                    Ok((
                        name,
                        EntityTypeFragment {
                            attributes,
                            parents,
                        },
                    ))
                })
                .collect::<Result<HashMap<_, _>>>()?,
        })
    }

    // Helper to get types from JSONValues. Currently doesn't support all
    // JSONValue types. Note: If this function is extended to cover move
    // `JSONValue`s, we must update `convert_attr_jsonval_map_to_attributes` to
    // handle errors that may occur when parsing these values. This will require
    // a breaking change in the `SchemaError` type in the public API.
    fn jsonval_to_type_helper(v: &JSONValue, action_id: &EntityUID) -> Result<Type> {
        match v {
            JSONValue::Bool(_) => Ok(Type::primitive_boolean()),
            JSONValue::Long(_) => Ok(Type::long_max_bounds()),
            JSONValue::String(_) => Ok(Type::primitive_string()),
            JSONValue::Record(r) => {
                let mut required_attrs: HashMap<SmolStr, Type> = HashMap::new();
                for (k, v_prime) in r {
                    let t = Self::jsonval_to_type_helper(v_prime, action_id);
                    match t {
                        Ok(ty) => required_attrs.insert(k.clone(), ty),
                        Err(e) => return Err(e),
                    };
                }
                Ok(Type::record_with_required_attributes(
                    required_attrs,
                    OpenTag::ClosedAttributes,
                ))
            }
            JSONValue::Set(v) => match v.get(0) {
                //sets with elements of different types will be rejected elsewhere
                None => Err(SchemaError::ActionAttributesContainEmptySet(
                    action_id.clone(),
                )),
                Some(element) => {
                    let element_type = Self::jsonval_to_type_helper(element, action_id);
                    match element_type {
                        Ok(t) => Ok(Type::Set {
                            element_type: Some(Box::new(t)),
                        }),
                        Err(_) => element_type,
                    }
                }
            },
            JSONValue::EntityEscape { __entity: _ } => {
                Err(SchemaError::UnsupportedActionAttribute(
                    action_id.clone(),
                    "entity escape (`__entity`)".to_owned(),
                ))
            }
            JSONValue::ExprEscape { __expr: _ } => Err(SchemaError::UnsupportedActionAttribute(
                action_id.clone(),
                "expression escape (`__expr`)".to_owned(),
            )),
            JSONValue::ExtnEscape { __extn: _ } => Err(SchemaError::UnsupportedActionAttribute(
                action_id.clone(),
                "extension function escape (`__extn`)".to_owned(),
            )),
        }
    }

    //Convert jsonval map to attributes
    fn convert_attr_jsonval_map_to_attributes(
        m: HashMap<SmolStr, JSONValue>,
        action_id: &EntityUID,
    ) -> Result<(Attributes, HashMap<SmolStr, RestrictedExpr>)> {
        let mut attr_types: HashMap<SmolStr, Type> = HashMap::new();
        let mut attr_values: HashMap<SmolStr, RestrictedExpr> = HashMap::new();

        for (k, v) in m {
            let t = Self::jsonval_to_type_helper(&v, action_id);
            match t {
                Ok(ty) => attr_types.insert(k.clone(), ty),
                Err(e) => return Err(e),
            };

            // As an artifact of the limited `JSONValue` variants accepted by
            // `Self::jsonval_to_type_helper`, we know that this function will
            // never error. Also note that this is only ever executed when
            // action attributes are enabled, but they cannot be enabled when
            // using Cedar through the public API. This is fortunate because
            // handling an error here would mean adding a new error variant to
            // `SchemaError` in the public API, but we didn't make that enum
            // `non_exhaustive`, so any new variants are a breaking change.
            // PANIC SAFETY: see above
            #[allow(clippy::expect_used)]
            let e = v.into_expr().expect("`Self::jsonval_to_type_helper` will always return `Err` for a `JSONValue` that might make `into_expr` return `Err`");
            attr_values.insert(k.clone(), e);
        }
        Ok((
            Attributes::with_required_attributes(attr_types),
            attr_values,
        ))
    }

    // Transform the schema data structures for actions into the structures used
    // internally by the validator. This is mostly accomplished by directly
    // copying data between fields.
    fn build_action_ids(
        schema_file_actions: HashMap<SmolStr, ActionType>,
        schema_namespace: Option<&Name>,
    ) -> Result<ActionsDef> {
        Ok(ActionsDef {
            actions: schema_file_actions
                .into_iter()
                .map(|(action_id_str, action_type)| -> Result<_> {
                    let action_id = Self::parse_action_id_with_namespace(
                        &ActionEntityUID::default_type(action_id_str),
                        schema_namespace,
                    )?;

                    let (principal_types, resource_types, context) = action_type
                        .applies_to
                        .map(|applies_to| {
                            (
                                applies_to.principal_types,
                                applies_to.resource_types,
                                applies_to.context,
                            )
                        })
                        .unwrap_or_default();

                    // Convert the entries in the `appliesTo` lists into sets of
                    // `EntityTypes`. If one of the lists is `None` (absent from the
                    // schema), then the specification is undefined.
                    let applies_to = ValidatorApplySpec::new(
                        Self::parse_apply_spec_type_list(principal_types, schema_namespace)?,
                        Self::parse_apply_spec_type_list(resource_types, schema_namespace)?,
                    );

                    let context = Self::try_schema_type_into_validator_type(
                        schema_namespace,
                        context.into_inner(),
                    )?;

                    let parents = action_type
                        .member_of
                        .unwrap_or_default()
                        .iter()
                        .map(|parent| -> Result<_> {
                            Self::parse_action_id_with_namespace(parent, schema_namespace)
                        })
                        .collect::<Result<HashSet<_>>>()?;

                    let (attribute_types, attributes) =
                        Self::convert_attr_jsonval_map_to_attributes(
                            action_type.attributes.unwrap_or_default(),
                            &action_id,
                        )?;

                    Ok((
                        action_id,
                        ActionFragment {
                            context,
                            applies_to,
                            parents,
                            attribute_types,
                            attributes,
                        },
                    ))
                })
                .collect::<Result<HashMap<_, _>>>()?,
        })
    }

    // Check that `schema_file` uses actions in a way consistent with the
    // specified `action_behavior`. When the behavior specifies that actions
    // should not be used in groups and should not have attributes, then this
    // function will return `Err` if it sees any action groups or attributes
    // declared in the schema.
    fn check_action_behavior(
        schema_file: &NamespaceDefinition,
        action_behavior: ActionBehavior,
    ) -> Result<()> {
        if schema_file
            .entity_types
            .iter()
            // The `name` in an entity type declaration cannot be qualified
            // with a namespace (it always implicitly takes the schema
            // namespace), so we do this comparison directly.
            .any(|(name, _)| name == ACTION_ENTITY_TYPE)
        {
            return Err(SchemaError::ActionEntityTypeDeclared);
        }
        if action_behavior == ActionBehavior::ProhibitAttributes {
            let mut actions_with_attributes: Vec<String> = Vec::new();
            for (name, a) in &schema_file.actions {
                if a.attributes.is_some() {
                    actions_with_attributes.push(name.to_string());
                }
            }
            if !actions_with_attributes.is_empty() {
                return Err(SchemaError::UnsupportedFeature(
                    UnsupportedFeature::ActionAttributes(actions_with_attributes),
                ));
            }
        }

        Ok(())
    }

    /// Given the attributes for an entity type or action context as written in
    /// a schema file, convert the types of the attributes into the `Type` data
    /// structure used by the typechecker, and return the result as a map from
    /// attribute name to type.
    fn parse_record_attributes(
        schema_namespace: Option<&Name>,
        attrs: impl IntoIterator<Item = (SmolStr, TypeOfAttribute)>,
    ) -> Result<WithUnresolvedTypeDefs<Attributes>> {
        let attrs_with_type_defs = attrs
            .into_iter()
            .map(|(attr, ty)| -> Result<_> {
                Ok((
                    attr,
                    (
                        Self::try_schema_type_into_validator_type(schema_namespace, ty.ty)?,
                        ty.required,
                    ),
                ))
            })
            .collect::<Result<Vec<_>>>()?;
        Ok(WithUnresolvedTypeDefs::new(|typ_defs| {
            attrs_with_type_defs
                .into_iter()
                .map(|(s, (attr_ty, is_req))| {
                    attr_ty
                        .resolve_type_defs(typ_defs)
                        .map(|ty| (s, AttributeType::new(ty, is_req)))
                })
                .collect::<Result<Vec<_>>>()
                .map(Attributes::with_attributes)
        }))
    }

    /// Take an optional list of entity type name strings from an action apply
    /// spec and parse it into a set of `Name`s for those entity types. If any
    /// of the entity type names cannot be parsed, then the `Err` case is
    /// returned, and it will indicate which name did not parse.
    fn parse_apply_spec_type_list(
        types: Option<Vec<SmolStr>>,
        namespace: Option<&Name>,
    ) -> Result<HashSet<EntityType>> {
        types
            .map(|types| {
                types
                    .iter()
                    // Parse each type name string into a `Name`, generating an
                    // `EntityTypeParseError` when the string is not a valid
                    // name.
                    .map(|ty_str| {
                        Ok(EntityType::Concrete(
                            Self::parse_possibly_qualified_name_with_default_namespace(
                                ty_str, namespace,
                            )
                            .map_err(SchemaError::ParseEntityType)?,
                        ))
                    })
                    // Fail if any of the types failed.
                    .collect::<Result<HashSet<_>>>()
            })
            .unwrap_or_else(|| Ok(HashSet::from([EntityType::Unspecified])))
    }

    // Parse a `Name` from a string (possibly including namespaces). If it is
    // not qualified with any namespace, then apply the  default namespace to
    // create a qualified name.  Do not modify any existing namespace on the
    // type.
    pub(crate) fn parse_possibly_qualified_name_with_default_namespace(
        name_str: &SmolStr,
        default_namespace: Option<&Name>,
    ) -> std::result::Result<Name, ParseErrors> {
        let name = Name::from_normalized_str(name_str)?;

        let qualified_name = if name.namespace_components().next().is_some() {
            // The name is already qualified. Don't touch it.
            name
        } else {
            // The name does not have a namespace, so qualify the type to
            // use the default.
            match default_namespace {
                Some(namespace) => {
                    Name::type_in_namespace(name.basename().clone(), namespace.clone())
                }
                None => name,
            }
        };

        Ok(qualified_name)
    }

    /// Parse a name from a string into the `Id` (basename only).  Then
    /// initialize the namespace for this type with the provided namespace vec
    /// to create the qualified `Name`.
    fn parse_unqualified_name_with_namespace(
        type_name: impl AsRef<str>,
        namespace: Option<Name>,
    ) -> std::result::Result<Name, ParseErrors> {
        let type_name = Id::from_normalized_str(type_name.as_ref())?;
        match namespace {
            Some(namespace) => Ok(Name::type_in_namespace(type_name, namespace)),
            None => Ok(Name::unqualified_name(type_name)),
        }
    }

    /// Take an action identifier as a string and use it to construct an
    /// EntityUID for that action. The entity type of the action will always
    /// have the base type `Action`. The type will be qualified with any
    /// namespace provided in the `namespace` argument or with the namespace
    /// inside the ActionEntityUID if one is present.
    fn parse_action_id_with_namespace(
        action_id: &ActionEntityUID,
        namespace: Option<&Name>,
    ) -> Result<EntityUID> {
        let namespaced_action_type = if let Some(action_ty) = &action_id.ty {
            Self::parse_possibly_qualified_name_with_default_namespace(action_ty, namespace)
                .map_err(SchemaError::ParseEntityType)?
        } else {
            // PANIC SAFETY: The constant ACTION_ENTITY_TYPE is valid entity type.
            #[allow(clippy::expect_used)]
            let id = Id::from_normalized_str(ACTION_ENTITY_TYPE).expect(
                "Expected that the constant ACTION_ENTITY_TYPE would be a valid entity type.",
            );
            match namespace {
                Some(namespace) => Name::type_in_namespace(id, namespace.clone()),
                None => Name::unqualified_name(id),
            }
        };
        Ok(EntityUID::from_components(
            namespaced_action_type,
            Eid::new(action_id.id.clone()),
        ))
    }

    /// Implemented to convert a type as written in the schema json format into the
    /// `Type` type used by the validator. Conversion can fail if an entity or
    /// record attribute name is invalid. It will also fail for some types that can
    /// be written in the schema, but are not yet implemented in the typechecking
    /// logic.
    pub(crate) fn try_schema_type_into_validator_type(
        default_namespace: Option<&Name>,
        schema_ty: SchemaType,
    ) -> Result<WithUnresolvedTypeDefs<Type>> {
        match schema_ty {
            SchemaType::Type(SchemaTypeVariant::String) => Ok(Type::primitive_string().into()),
            SchemaType::Type(SchemaTypeVariant::Long(SchemaLongDetails { bounds_opt })) => {
                match bounds_opt {
                    None => Ok(Type::long_max_bounds().into()),
                    Some(SchemaLongBounds { min, max }) => {
                        if min <= max {
                            Ok(Type::long_bounded(min, max).into())
                        } else {
                            Err(SchemaError::MalformedLongBounds)
                        }
                    }
                }
            }
            SchemaType::Type(SchemaTypeVariant::Boolean) => Ok(Type::primitive_boolean().into()),
            SchemaType::Type(SchemaTypeVariant::Set { element }) => Ok(
                Self::try_schema_type_into_validator_type(default_namespace, *element)?
                    .map(Type::set),
            ),
            SchemaType::Type(SchemaTypeVariant::Record {
                attributes,
                additional_attributes,
            }) => {
                if additional_attributes {
                    Err(SchemaError::UnsupportedFeature(
                        UnsupportedFeature::OpenRecordsAndEntities,
                    ))
                } else {
                    Ok(
                        Self::parse_record_attributes(default_namespace, attributes)?.map(
                            |attrs| Type::record_with_attributes(attrs, OpenTag::ClosedAttributes),
                        ),
                    )
                }
            }
            SchemaType::Type(SchemaTypeVariant::Entity { name }) => {
                let entity_type_name = Self::parse_possibly_qualified_name_with_default_namespace(
                    &name,
                    default_namespace,
                )
                .map_err(SchemaError::ParseEntityType)?;
                Ok(Type::named_entity_reference(entity_type_name).into())
            }
            SchemaType::Type(SchemaTypeVariant::Extension { name }) => {
                let extension_type_name =
                    Name::from_normalized_str(&name).map_err(SchemaError::ParseExtensionType)?;
                Ok(Type::extension(extension_type_name).into())
            }
            SchemaType::TypeDef { type_name } => {
                let defined_type_name = Self::parse_possibly_qualified_name_with_default_namespace(
                    &type_name,
                    default_namespace,
                )
                .map_err(SchemaError::ParseCommonType)?;
                Ok(WithUnresolvedTypeDefs::new(move |typ_defs| {
                    typ_defs.get(&defined_type_name).cloned().ok_or(
                        SchemaError::UndeclaredCommonTypes(HashSet::from([type_name.to_string()])),
                    )
                }))
            }
        }
    }

    /// Access the `Name` for the namespace of this definition.
    pub fn namespace(&self) -> &Option<Name> {
        &self.namespace
    }
}

#[derive(Debug)]
pub struct ValidatorSchemaFragment(Vec<ValidatorNamespaceDef>);

impl TryInto<ValidatorSchemaFragment> for SchemaFragment {
    type Error = SchemaError;

    fn try_into(self) -> Result<ValidatorSchemaFragment> {
        ValidatorSchemaFragment::from_schema_fragment(self, ActionBehavior::default())
    }
}

impl ValidatorSchemaFragment {
    pub fn from_namespaces(namespaces: impl IntoIterator<Item = ValidatorNamespaceDef>) -> Self {
        Self(namespaces.into_iter().collect())
    }

    pub fn from_schema_fragment(
        fragment: SchemaFragment,
        action_behavior: ActionBehavior,
    ) -> Result<Self> {
        Ok(Self(
            fragment
                .0
                .into_iter()
                .map(|(fragment_ns, ns_def)| {
                    ValidatorNamespaceDef::from_namespace_definition(
                        Some(fragment_ns),
                        ns_def,
                        action_behavior,
                    )
                })
                .collect::<Result<Vec<_>>>()?,
        ))
    }

    /// Access the `Name`s for the namespaces in this fragment.
    pub fn namespaces(&self) -> impl Iterator<Item = &Option<Name>> {
        self.0.iter().map(|d| d.namespace())
    }
}

#[serde_as]
#[derive(Clone, Debug, Serialize)]
pub struct ValidatorSchema {
    /// Map from entity type names to the ValidatorEntityType object.
    #[serde(rename = "entityTypes")]
    #[serde_as(as = "Vec<(_, _)>")]
    entity_types: HashMap<Name, ValidatorEntityType>,

    /// Map from action id names to the ValidatorActionId object.
    #[serde(rename = "actionIds")]
    #[serde_as(as = "Vec<(_, _)>")]
    action_ids: HashMap<EntityUID, ValidatorActionId>,
}

impl std::str::FromStr for ValidatorSchema {
    type Err = SchemaError;

    fn from_str(s: &str) -> Result<Self> {
        serde_json::from_str::<SchemaFragment>(s)?.try_into()
    }
}

impl TryFrom<NamespaceDefinition> for ValidatorSchema {
    type Error = SchemaError;

    fn try_from(nsd: NamespaceDefinition) -> Result<ValidatorSchema> {
        ValidatorSchema::from_schema_fragments([ValidatorSchemaFragment::from_namespaces([
            nsd.try_into()?
        ])])
    }
}

impl TryFrom<SchemaFragment> for ValidatorSchema {
    type Error = SchemaError;

    fn try_from(frag: SchemaFragment) -> Result<ValidatorSchema> {
        ValidatorSchema::from_schema_fragments([frag.try_into()?])
    }
}

impl ValidatorSchema {
    // Create a ValidatorSchema without any entity types or actions ids.
    pub fn empty() -> ValidatorSchema {
        Self {
            entity_types: HashMap::new(),
            action_ids: HashMap::new(),
        }
    }

    /// Construct a `ValidatorSchema` from a JSON value (which should be an
    /// object matching the `SchemaFileFormat` shape).
    pub fn from_json_value(json: serde_json::Value) -> Result<Self> {
        Self::from_schema_file(
            SchemaFragment::from_json_value(json)?,
            ActionBehavior::default(),
        )
    }

    /// Construct a `ValidatorSchema` directly from a file.
    pub fn from_file(file: impl std::io::Read) -> Result<Self> {
        Self::from_schema_file(SchemaFragment::from_file(file)?, ActionBehavior::default())
    }

    pub fn from_schema_file(
        schema_file: SchemaFragment,
        action_behavior: ActionBehavior,
    ) -> Result<ValidatorSchema> {
        Self::from_schema_fragments([ValidatorSchemaFragment::from_schema_fragment(
            schema_file,
            action_behavior,
        )?])
    }

    /// Construct a new `ValidatorSchema` from some number of schema fragments.
    pub fn from_schema_fragments(
        fragments: impl IntoIterator<Item = ValidatorSchemaFragment>,
    ) -> Result<ValidatorSchema> {
        let mut type_defs = HashMap::new();
        let mut entity_type_fragments = HashMap::new();
        let mut action_fragments = HashMap::new();

        for ns_def in fragments.into_iter().flat_map(|f| f.0.into_iter()) {
            // Build aggregate maps for the declared typedefs, entity types, and
            // actions, checking that nothing is defined twice.  Namespaces were
            // already added by the `ValidatorNamespaceDef`, so the same base
            // type name may appear multiple times so long as the namespaces are
            // different.
            for (name, ty) in ns_def.type_defs.type_defs {
                match type_defs.entry(name) {
                    Entry::Vacant(v) => v.insert(ty),
                    Entry::Occupied(o) => {
                        return Err(SchemaError::DuplicateCommonType(o.key().to_string()));
                    }
                };
            }

            for (name, entity_type) in ns_def.entity_types.entity_types {
                match entity_type_fragments.entry(name) {
                    Entry::Vacant(v) => v.insert(entity_type),
                    Entry::Occupied(o) => {
                        return Err(SchemaError::DuplicateEntityType(o.key().to_string()))
                    }
                };
            }

            for (action_euid, action) in ns_def.actions.actions {
                match action_fragments.entry(action_euid) {
                    Entry::Vacant(v) => v.insert(action),
                    Entry::Occupied(o) => {
                        return Err(SchemaError::DuplicateAction(o.key().to_string()))
                    }
                };
            }
        }

        // Invert the `parents` relation defined by entities and action so far
        // to get a `children` relation.
        let mut entity_children = HashMap::new();
        for (name, entity_type) in entity_type_fragments.iter() {
            for parent in entity_type.parents.iter() {
                entity_children
                    .entry(parent.clone())
                    .or_insert_with(HashSet::new)
                    .insert(name.clone());
            }
        }

        let mut entity_types = entity_type_fragments
            .into_iter()
            .map(|(name, entity_type)| -> Result<_> {
                // Keys of the `entity_children` map were values of an
                // `memberOfTypes` list, so they might not have been declared in
                // their fragment.  By removing entries from `entity_children`
                // where the key is a declared name, we will be left with a map
                // where the keys are undeclared. These keys are used to report
                // an error when undeclared entity types are referenced inside a
                // `memberOfTypes` list. The error is reported alongside the
                // error for any other undeclared entity types by
                // `check_for_undeclared`.
                let descendants = entity_children.remove(&name).unwrap_or_default();
                Ok((
                    name.clone(),
                    ValidatorEntityType {
                        name: name.clone(),
                        descendants,
                        attributes: Self::record_attributes_or_none(
                            entity_type.attributes.resolve_type_defs(&type_defs)?,
                        )
                        .ok_or(SchemaError::ContextOrShapeNotRecord(
                            ContextOrShape::EntityTypeShape(name),
                        ))?,
                    },
                ))
            })
            .collect::<Result<HashMap<_, _>>>()?;

        let mut action_children = HashMap::new();
        for (euid, action) in action_fragments.iter() {
            for parent in action.parents.iter() {
                action_children
                    .entry(parent.clone())
                    .or_insert_with(HashSet::new)
                    .insert(euid.clone());
            }
        }
        let mut action_ids = action_fragments
            .into_iter()
            .map(|(name, action)| -> Result<_> {
                let descendants = action_children.remove(&name).unwrap_or_default();

                Ok((
                    name.clone(),
                    ValidatorActionId {
                        name: name.clone(),
                        applies_to: action.applies_to,
                        descendants,
                        context: Self::record_attributes_or_none(
                            action.context.resolve_type_defs(&type_defs)?,
                        )
                        .ok_or(SchemaError::ContextOrShapeNotRecord(
                            ContextOrShape::ActionContext(name),
                        ))?,
                        attribute_types: action.attribute_types,
                        attributes: action.attributes,
                    },
                ))
            })
            .collect::<Result<HashMap<_, _>>>()?;

        // We constructed entity types and actions with child maps, but we need
        // transitively closed descendants.
        compute_tc(&mut entity_types, false)?;
        // Pass `true` here so that we also check that the action hierarchy does
        // not contain cycles.
        compute_tc(&mut action_ids, true)?;

        // Return with an error if there is an undeclared entity or action
        // referenced in any fragment. `{entity,action}_children` are provided
        // for the `undeclared_parent_{entities,actions}` arguments because
        // removed keys from these maps as we encountered declarations for the
        // entity types or actions. Any keys left in the map are therefore
        // undeclared.
        Self::check_for_undeclared(
            &entity_types,
            entity_children.into_keys(),
            &action_ids,
            action_children.into_keys(),
        )?;

        Ok(ValidatorSchema {
            entity_types,
            action_ids,
        })
    }

    /// Check that all entity types and actions referenced in the schema are in
    /// the set of declared entity type or action names. Point of caution: this
    /// function assumes that all entity types are fully qualified. This is
    /// handled by the `SchemaFragment` constructor.
    fn check_for_undeclared(
        entity_types: &HashMap<Name, ValidatorEntityType>,
        undeclared_parent_entities: impl IntoIterator<Item = Name>,
        action_ids: &HashMap<EntityUID, ValidatorActionId>,
        undeclared_parent_actions: impl IntoIterator<Item = EntityUID>,
    ) -> Result<()> {
        // When we constructed `entity_types`, we removed entity types from  the
        // `entity_children` map as we encountered a declaration for that type.
        // Any entity types left in the map are therefore undeclared. These are
        // any undeclared entity types which appeared in a `memberOf` list.
        let mut undeclared_e = undeclared_parent_entities
            .into_iter()
            .map(|n| n.to_string())
            .collect::<HashSet<_>>();
        // Looking at entity types, we need to check entity references in
        // attribute types. We already know that all elements of the
        // `descendants` list were declared because the list is a result of
        // inverting the `memberOf` relationship which mapped declared entity
        // types to their parent entity types.
        for entity_type in entity_types.values() {
            for (_, attr_typ) in entity_type.attributes() {
                Self::check_undeclared_in_type(
                    &attr_typ.attr_type,
                    entity_types,
                    &mut undeclared_e,
                );
            }
        }

        // Undeclared actions in a `memberOf` list.
        let undeclared_a = undeclared_parent_actions
            .into_iter()
            .map(|n| n.to_string())
            .collect::<HashSet<_>>();
        // For actions, we check entity references in the context attribute
        // types and `appliesTo` lists. See the `entity_types` loop for why the
        // `descendants` list is not checked.
        for action in action_ids.values() {
            for (_, attr_typ) in action.context.iter() {
                Self::check_undeclared_in_type(
                    &attr_typ.attr_type,
                    entity_types,
                    &mut undeclared_e,
                );
            }

            for p_entity in action.applies_to.applicable_principal_types() {
                match p_entity {
                    EntityType::Concrete(p_entity) => {
                        if !entity_types.contains_key(p_entity) {
                            undeclared_e.insert(p_entity.to_string());
                        }
                    }
                    EntityType::Unspecified => (),
                }
            }

            for r_entity in action.applies_to.applicable_resource_types() {
                match r_entity {
                    EntityType::Concrete(r_entity) => {
                        if !entity_types.contains_key(r_entity) {
                            undeclared_e.insert(r_entity.to_string());
                        }
                    }
                    EntityType::Unspecified => (),
                }
            }
        }
        if !undeclared_e.is_empty() {
            return Err(SchemaError::UndeclaredEntityTypes(undeclared_e));
        }
        if !undeclared_a.is_empty() {
            return Err(SchemaError::UndeclaredActions(undeclared_a));
        }

        Ok(())
    }

    fn record_attributes_or_none(ty: Type) -> Option<Attributes> {
        match ty {
            Type::EntityOrRecord(EntityRecordKind::Record { attrs, .. }) => Some(attrs),
            _ => None,
        }
    }

    // Check that all entity types appearing inside a type are in the set of
    // declared entity types, adding any undeclared entity types to the
    // `undeclared_types` set.
    fn check_undeclared_in_type(
        ty: &Type,
        entity_types: &HashMap<Name, ValidatorEntityType>,
        undeclared_types: &mut HashSet<String>,
    ) {
        match ty {
            Type::EntityOrRecord(EntityRecordKind::Entity(lub)) => {
                for name in lub.iter() {
                    if !entity_types.contains_key(name) {
                        undeclared_types.insert(name.to_string());
                    }
                }
            }

            Type::EntityOrRecord(EntityRecordKind::Record { attrs, .. }) => {
                for (_, attr_ty) in attrs.iter() {
                    Self::check_undeclared_in_type(
                        &attr_ty.attr_type,
                        entity_types,
                        undeclared_types,
                    );
                }
            }

            Type::Set {
                element_type: Some(element_type),
            } => Self::check_undeclared_in_type(element_type, entity_types, undeclared_types),

            _ => (),
        }
    }

    /// Lookup the ValidatorActionId object in the schema with the given name.
    pub fn get_action_id(&self, action_id: &EntityUID) -> Option<&ValidatorActionId> {
        self.action_ids.get(action_id)
    }

    /// Lookup the ValidatorEntityType object in the schema with the given name.
    pub fn get_entity_type(&self, entity_type_id: &Name) -> Option<&ValidatorEntityType> {
        self.entity_types.get(entity_type_id)
    }

    /// Return true when the entity_type_id corresponds to a valid entity type.
    pub(crate) fn is_known_action_id(&self, action_id: &EntityUID) -> bool {
        self.action_ids.contains_key(action_id)
    }

    /// Return true when the entity_type_id corresponds to a valid entity type.
    pub(crate) fn is_known_entity_type(&self, entity_type: &Name) -> bool {
        self.entity_types.contains_key(entity_type)
    }

    /// An iterator over the action ids in the schema.
    pub(crate) fn known_action_ids(&self) -> impl Iterator<Item = &EntityUID> {
        self.action_ids.keys()
    }

    /// An iterator over the entity type names in the schema.
    pub(crate) fn known_entity_types(&self) -> impl Iterator<Item = &Name> {
        self.entity_types.keys()
    }

    /// An iterator matching the entity Types to their Validator Types
    pub fn entity_types(&self) -> impl Iterator<Item = (&Name, &ValidatorEntityType)> {
        self.entity_types.iter()
    }

    /// Get the validator entity equal to an EUID using the component for a head
    /// var kind.
    pub(crate) fn get_entity_eq<'a, H, K>(&self, var: H, euid: EntityUID) -> Option<K>
    where
        H: 'a + HeadVar<K>,
        K: 'a,
    {
        var.get_euid_component(euid)
    }

    /// Get the validator entities that are in the descendants of an EUID using
    /// the component for a head var kind.
    pub(crate) fn get_entities_in<'a, H, K>(
        &'a self,
        var: H,
        euid: EntityUID,
    ) -> impl Iterator<Item = K> + 'a
    where
        H: 'a + HeadVar<K>,
        K: 'a + Clone,
    {
        var.get_descendants_if_present(self, euid.clone())
            .into_iter()
            .flatten()
            .map(Clone::clone)
            .chain(var.get_euid_component_if_present(self, euid))
    }

    /// Get the validator entities that are in the descendants of any of the
    /// entities in a set of EUID using the component for a head var kind.
    pub(crate) fn get_entities_in_set<'a, H, K>(
        &'a self,
        var: H,
        euids: impl IntoIterator<Item = EntityUID> + 'a,
    ) -> impl Iterator<Item = K> + 'a
    where
        H: 'a + HeadVar<K>,
        K: 'a + Clone,
    {
        euids
            .into_iter()
            .flat_map(move |e| self.get_entities_in(var, e))
    }

    /// Since different Actions have different schemas for `Context`, you must
    /// specify the `Action` in order to get a `ContextSchema`.
    ///
    /// Returns `None` if the action is not in the schema.
    pub fn get_context_schema(
        &self,
        action: &EntityUID,
    ) -> Option<impl cedar_policy_core::entities::ContextSchema> {
        self.get_action_id(action).map(|action_id| {
            // The invariant on `ContextSchema` requires that the inner type is
            // representable as a schema type. Here we build a closed record
            // type, which are representable as long as their values are
            // representable. The values are representable because they are
            // taken from the context of a `ValidatorActionId` which was
            // constructed directly from a schema.
            ContextSchema(crate::types::Type::record_with_attributes(
                action_id
                    .context
                    .iter()
                    .map(|(k, v)| (k.clone(), v.clone())),
                OpenTag::ClosedAttributes,
            ))
        })
    }

    /// Construct an `Entity` object for each action in the schema
    fn action_entities_iter(&self) -> impl Iterator<Item = cedar_policy_core::ast::Entity> + '_ {
        // We could store the un-inverted `memberOf` relation for each action,
        // but I [john-h-kastner-aws] judge that the current implementation is
        // actually less error prone, as it minimizes the threading of data
        // structures through some complicated bits of schema construction code,
        // and avoids computing the TC twice.
        let mut action_ancestors: HashMap<&EntityUID, HashSet<EntityUID>> = HashMap::new();
        for (action_euid, action_def) in &self.action_ids {
            for descendant in &action_def.descendants {
                action_ancestors
                    .entry(descendant)
                    .or_default()
                    .insert(action_euid.clone());
            }
        }
        self.action_ids.iter().map(move |(action_id, action)| {
            Entity::new(
                action_id.clone(),
                action.attributes.clone(),
                action_ancestors.remove(action_id).unwrap_or_default(),
            )
        })
    }

    /// Invert the action hierarchy to get the ancestor relation expected for
    /// the `Entity` datatype instead of descendant as stored by the schema.
    pub fn action_entities(&self) -> cedar_policy_core::entities::Result<Entities> {
        Entities::from_entities(
            self.action_entities_iter(),
            TCComputation::AssumeAlreadyComputed,
        )
    }
}

/// Struct which carries enough information that it can (efficiently) impl Core's `Schema`
pub struct CoreSchema<'a> {
    /// Contains all the information
    schema: &'a ValidatorSchema,
    /// For easy lookup, this is a map from action name to `Entity` object
    /// for each action in the schema. This information is contained in the
    /// `ValidatorSchema`, but not efficient to extract -- getting the `Entity`
    /// from the `ValidatorSchema` is O(N) as of this writing, but with this
    /// cache it's O(1).
    actions: HashMap<EntityUID, Arc<Entity>>,
}

impl<'a> CoreSchema<'a> {
    pub fn new(schema: &'a ValidatorSchema) -> Self {
        Self {
            actions: schema
                .action_entities_iter()
                .map(|e| (e.uid(), Arc::new(e)))
                .collect(),
            schema,
        }
    }
}

impl<'a> cedar_policy_core::entities::Schema for CoreSchema<'a> {
    type EntityTypeDescription = EntityTypeDescription;

    fn entity_type(
        &self,
        entity_type: &cedar_policy_core::ast::EntityType,
    ) -> Option<EntityTypeDescription> {
        match entity_type {
            cedar_policy_core::ast::EntityType::Unspecified => None, // Unspecified entities cannot be declared in the schema and should not appear in JSON data
            cedar_policy_core::ast::EntityType::Concrete(name) => {
                EntityTypeDescription::new(self.schema, name)
            }
        }
    }

    fn action(&self, action: &EntityUID) -> Option<Arc<cedar_policy_core::ast::Entity>> {
        self.actions.get(action).map(Arc::clone)
    }

    fn entity_types_with_basename<'b>(
        &'b self,
        basename: &'b Id,
    ) -> Box<dyn Iterator<Item = EntityType> + 'b> {
        Box::new(self.schema.entity_types().filter_map(move |(name, _)| {
            if name.basename() == basename {
                Some(EntityType::Concrete(name.clone()))
            } else {
                None
            }
        }))
    }
}

/// Struct which carries enough information that it can impl Core's `EntityTypeDescription`
pub struct EntityTypeDescription {
    /// Core `EntityType` this is describing
    core_type: cedar_policy_core::ast::EntityType,
    /// Contains most of the schema information for this entity type
    validator_type: ValidatorEntityType,
    /// Allowed parent types for this entity type. (As of this writing, this
    /// information is not contained in the `validator_type` by itself.)
    allowed_parent_types: Arc<HashSet<cedar_policy_core::ast::EntityType>>,
}

impl EntityTypeDescription {
    /// Create a description of the given type in the given schema.
    /// Returns `None` if the given type is not in the given schema.
    pub fn new(schema: &ValidatorSchema, type_name: &Name) -> Option<Self> {
        Some(Self {
            core_type: cedar_policy_core::ast::EntityType::Concrete(type_name.clone()),
            validator_type: schema.get_entity_type(type_name).cloned()?,
            allowed_parent_types: {
                let mut set = HashSet::new();
                for (possible_parent_typename, possible_parent_et) in &schema.entity_types {
                    if possible_parent_et.descendants.contains(type_name) {
                        set.insert(cedar_policy_core::ast::EntityType::Concrete(
                            possible_parent_typename.clone(),
                        ));
                    }
                }
                Arc::new(set)
            },
        })
    }
}

impl cedar_policy_core::entities::EntityTypeDescription for EntityTypeDescription {
    fn entity_type(&self) -> cedar_policy_core::ast::EntityType {
        self.core_type.clone()
    }

    fn attr_type(&self, attr: &str) -> Option<cedar_policy_core::entities::SchemaType> {
        let attr_type: &crate::types::Type = &self.validator_type.attr(attr)?.attr_type;
        // This converts a type from a schema into the representation of schema
        // types used by core. `attr_type` is taken from a `ValidatorEntityType`
        // which was constructed from a schema.
        // PANIC SAFETY: see above
        #[allow(clippy::expect_used)]
        let core_schema_type: cedar_policy_core::entities::SchemaType = attr_type
            .clone()
            .try_into()
            .expect("failed to convert validator type into Core SchemaType");
        debug_assert!(attr_type.is_consistent_with(&core_schema_type));
        Some(core_schema_type)
    }

    fn required_attrs<'s>(&'s self) -> Box<dyn Iterator<Item = SmolStr> + 's> {
        Box::new(
            self.validator_type
                .attributes
                .iter()
                .filter(|(_, ty)| ty.is_required)
                .map(|(attr, _)| attr.clone()),
        )
    }

    fn allowed_parent_types(&self) -> Arc<HashSet<cedar_policy_core::ast::EntityType>> {
        Arc::clone(&self.allowed_parent_types)
    }
}

/// Struct which carries enough information that it can impl Core's
/// `ContextSchema` INVARIANT: The `Type` stored in this struct must be
/// representable as a `SchemaType` to avoid panicking in `context_type`.
struct ContextSchema(crate::types::Type);

/// A `Type` contains all the information we need for a Core `ContextSchema`.
impl cedar_policy_core::entities::ContextSchema for ContextSchema {
    fn context_type(&self) -> cedar_policy_core::entities::SchemaType {
        // PANIC SAFETY: By `ContextSchema` invariant, `self.0` is representable as a schema type.
        #[allow(clippy::expect_used)]
        self.0
            .clone()
            .try_into()
            .expect("failed to convert validator type into Core SchemaType")
    }
}

/// Contains entity type information for use by the validator. The contents of
/// the struct are the same as the schema entity type structure, but the
/// `member_of` relation is reversed to instead be `descendants`.
#[derive(Clone, Debug, Serialize)]
pub struct ValidatorEntityType {
    /// The name of the entity type.
    pub(crate) name: Name,

    /// The set of entity types that can be members of this entity type. When
    /// this structure is initially constructed, the field will contain direct
    /// children, but it will be updated to contain the closure of all
    /// descendants before it is used in any validation.
    pub descendants: HashSet<Name>,

    /// The attributes associated with this entity. Keys are the attribute
    /// identifiers while the values are the type of the attribute.
    pub(crate) attributes: Attributes,
}

impl ValidatorEntityType {
    /// Get the type of the attribute with the given name, if it exists
    pub fn attr(&self, attr: &str) -> Option<&AttributeType> {
        self.attributes.get_attr(attr)
    }

    /// An iterator over the attributes of this entity
    pub fn attributes(&self) -> impl Iterator<Item = (&SmolStr, &AttributeType)> {
        self.attributes.iter()
    }

    /// Return `true` if this entity type has an `EntityType` declared as a
    /// possible descendant in the schema. This takes an `EntityType` rather
    /// than a `Name`, It's not possible to declare the unspecified entity type
    /// is a descendant of an entity type in the schema, so we can return false
    /// in the unspecified case.
    pub fn has_descendant_entity_type(&self, ety: &EntityType) -> bool {
        match ety {
            EntityType::Concrete(ety) => self.descendants.contains(ety),
            EntityType::Unspecified => false,
        }
    }
}

impl TCNode<Name> for ValidatorEntityType {
    fn get_key(&self) -> Name {
        self.name.clone()
    }

    fn add_edge_to(&mut self, k: Name) {
        self.descendants.insert(k);
    }

    fn out_edges(&self) -> Box<dyn Iterator<Item = &Name> + '_> {
        Box::new(self.descendants.iter())
    }

    fn has_edge_to(&self, e: &Name) -> bool {
        self.descendants.contains(e)
    }
}

/// Contains information about actions used by the validator.  The contents of
/// the struct are the same as the schema entity type structure, but the
/// `member_of` relation is reversed to instead be `descendants`.
#[derive(Clone, Debug, Serialize)]
pub struct ValidatorActionId {
    /// The name of the action.
    pub(crate) name: EntityUID,

    /// The principals and resources that the action can be applied to.
    #[serde(rename = "appliesTo")]
    pub(crate) applies_to: ValidatorApplySpec,

    /// The set of actions that can be members of this action. When this
    /// structure is initially constructed, the field will contain direct
    /// children, but it will be updated to contain the closure of all
    /// descendants before it is used in any validation.
    pub(crate) descendants: HashSet<EntityUID>,

    /// The context attributes associated with this action. Keys are the context
    /// attribute identifiers while the values are the type of the attribute.
    pub(crate) context: Attributes,

    /// The attribute types for this action, used for typechecking.
    pub(crate) attribute_types: Attributes,

    /// The actual attribute value for this action, used to construct an
    /// `Entity` for this action. Could also be used for more precise
    /// typechecking by partial evaluation.
    pub(crate) attributes: HashMap<SmolStr, RestrictedExpr>,
}

impl ValidatorActionId {
    /// An iterator over the attributes of this action's required context
    pub fn context(&self) -> impl Iterator<Item = (&SmolStr, &AttributeType)> {
        self.context.iter()
    }
}

impl TCNode<EntityUID> for ValidatorActionId {
    fn get_key(&self) -> EntityUID {
        self.name.clone()
    }

    fn add_edge_to(&mut self, k: EntityUID) {
        self.descendants.insert(k);
    }

    fn out_edges(&self) -> Box<dyn Iterator<Item = &EntityUID> + '_> {
        Box::new(self.descendants.iter())
    }

    fn has_edge_to(&self, e: &EntityUID) -> bool {
        self.descendants.contains(e)
    }
}

/// The principals and resources that an action can be applied to.
#[derive(Clone, Debug, Serialize)]
pub(crate) struct ValidatorApplySpec {
    /// The principal entity types the action can be applied to. This set may
    /// be a singleton set containing the unspecified entity type when the
    /// `principalTypes` list is omitted in the schema. A non-singleton set
    /// shouldn't contain the unspecified entity type, but validation will give
    /// the same success/failure result as when it is the only element of the
    /// set, perhaps with extra type errors.
    #[serde(rename = "principalApplySpec")]
    principal_apply_spec: HashSet<EntityType>,

    /// The resource entity types the action can be applied to. See comments on
    /// `principal_apply_spec` about the unspecified entity type.
    #[serde(rename = "resourceApplySpec")]
    resource_apply_spec: HashSet<EntityType>,
}

impl ValidatorApplySpec {
    /// Create an apply spec for an action that can only be applied to some
    /// specific entities.
    pub(crate) fn new(
        principal_apply_spec: HashSet<EntityType>,
        resource_apply_spec: HashSet<EntityType>,
    ) -> Self {
        Self {
            principal_apply_spec,
            resource_apply_spec,
        }
    }

    /// Get the applicable principal types for this spec.
    pub(crate) fn applicable_principal_types(&self) -> impl Iterator<Item = &EntityType> {
        self.principal_apply_spec.iter()
    }

    /// Get the applicable resource types for this spec.
    pub(crate) fn applicable_resource_types(&self) -> impl Iterator<Item = &EntityType> {
        self.resource_apply_spec.iter()
    }
}

/// This trait configures what sort of entity (principals, actions, or resources)
/// are returned by the function `get_entities_satisfying_constraint`.
pub(crate) trait HeadVar<K>: Copy {
    /// For a validator, get the known entities for this sort of head variable.
    /// This is all entity types (for principals and resources), or actions ids
    /// (for actions) that appear in the service description.
    fn get_known_vars<'a>(
        &self,
        schema: &'a ValidatorSchema,
    ) -> Box<dyn Iterator<Item = &'a K> + 'a>;

    /// Extract the relevant component of an entity uid. This is the entity type
    /// for principals and resources, and the entity id for actions.
    fn get_euid_component(&self, euid: EntityUID) -> Option<K>;

    /// Extract the relevant component of an entity uid if the entity uid is in
    /// the schema. Otherwise return None.
    fn get_euid_component_if_present(&self, schema: &ValidatorSchema, euid: EntityUID)
        -> Option<K>;

    /// Get and iterator containing the valid descendants of an entity, if that
    /// entity exists in the schema. Otherwise None.
    fn get_descendants_if_present<'a>(
        &self,
        schema: &'a ValidatorSchema,
        euid: EntityUID,
    ) -> Option<Box<dyn Iterator<Item = &'a K> + 'a>>;
}

/// Used to have `get_entities_satisfying_constraint` return the
/// `EntityTypeNames` for either principals or resources satisfying the head
/// constraints.
#[derive(Debug, Clone, Copy)]
pub(crate) enum PrincipalOrResourceHeadVar {
    PrincipalOrResource,
}

impl HeadVar<Name> for PrincipalOrResourceHeadVar {
    fn get_known_vars<'a>(
        &self,
        schema: &'a ValidatorSchema,
    ) -> Box<dyn Iterator<Item = &'a Name> + 'a> {
        Box::new(schema.known_entity_types())
    }

    fn get_euid_component(&self, euid: EntityUID) -> Option<Name> {
        let (ty, _) = euid.components();
        match ty {
            EntityType::Unspecified => None,
            EntityType::Concrete(name) => Some(name),
        }
    }

    fn get_euid_component_if_present(
        &self,
        schema: &ValidatorSchema,
        euid: EntityUID,
    ) -> Option<Name> {
        let euid_component = self.get_euid_component(euid)?;
        if schema.is_known_entity_type(&euid_component) {
            Some(euid_component)
        } else {
            None
        }
    }

    fn get_descendants_if_present<'a>(
        &self,
        schema: &'a ValidatorSchema,
        euid: EntityUID,
    ) -> Option<Box<dyn Iterator<Item = &'a Name> + 'a>> {
        let euid_component = self.get_euid_component(euid)?;
        match schema.get_entity_type(&euid_component) {
            Some(entity_type) => Some(Box::new(entity_type.descendants.iter())),
            None => None,
        }
    }
}

/// Used to have `get_entities_satisfying_constraint` return the
/// `ActionIdNames` for actions satisfying the head constraints
#[derive(Debug, Clone, Copy)]
pub(crate) enum ActionHeadVar {
    Action,
}

impl HeadVar<EntityUID> for ActionHeadVar {
    fn get_known_vars<'a>(
        &self,
        schema: &'a ValidatorSchema,
    ) -> Box<dyn Iterator<Item = &'a EntityUID> + 'a> {
        Box::new(schema.known_action_ids())
    }

    fn get_euid_component(&self, euid: EntityUID) -> Option<EntityUID> {
        Some(euid)
    }

    fn get_euid_component_if_present(
        &self,
        schema: &ValidatorSchema,
        euid: EntityUID,
    ) -> Option<EntityUID> {
        let euid_component = self.get_euid_component(euid)?;
        if schema.is_known_action_id(&euid_component) {
            Some(euid_component)
        } else {
            None
        }
    }

    fn get_descendants_if_present<'a>(
        &self,
        schema: &'a ValidatorSchema,
        euid: EntityUID,
    ) -> Option<Box<dyn Iterator<Item = &'a EntityUID> + 'a>> {
        let euid_component = self.get_euid_component(euid)?;
        match schema.get_action_id(&euid_component) {
            Some(action_id) => Some(Box::new(action_id.descendants.iter())),
            None => None,
        }
    }
}

/// Used to write a schema implicitly overriding the default handling of action
/// groups.
#[derive(Debug, Clone, Deserialize)]
#[serde(transparent)]
pub(crate) struct NamespaceDefinitionWithActionAttributes(pub(crate) NamespaceDefinition);

impl TryInto<ValidatorSchema> for NamespaceDefinitionWithActionAttributes {
    type Error = SchemaError;

    fn try_into(self) -> Result<ValidatorSchema> {
        ValidatorSchema::from_schema_fragments([ValidatorSchemaFragment::from_namespaces([
            ValidatorNamespaceDef::from_namespace_definition(
                None,
                self.0,
                crate::ActionBehavior::PermitAttributes,
            )?,
        ])])
    }
}

// PANIC SAFETY unit tests
#[allow(clippy::panic)]
// PANIC SAFETY unit tests
#[allow(clippy::indexing_slicing)]
#[cfg(test)]
mod test {
    use std::{collections::BTreeMap, str::FromStr};

    use crate::types::Type;

    use cedar_policy_core::parser::err::{ParseError, ToASTError};
    use serde_json::json;

    use super::*;

    // Well-formed schema
    #[test]
    fn test_from_schema_file() {
        let src = json!(
        {
            "entityTypes": {
                "User": {
                    "memberOfTypes": [ "Group" ]
                },
                "Group": {
                    "memberOfTypes": []
                },
                "Photo": {
                    "memberOfTypes": [ "Album" ]
                },
                "Album": {
                    "memberOfTypes": []
                }
            },
            "actions": {
                "view_photo": {
                    "appliesTo": {
                        "principalTypes": ["User", "Group"],
                        "resourceTypes": ["Photo"]
                    }
                }
            }
        });
        let schema_file: NamespaceDefinition = serde_json::from_value(src).expect("Parse Error");
        let schema: Result<ValidatorSchema> = schema_file.try_into();
        assert!(schema.is_ok());
    }

    // Duplicate entity "Photo"
    #[test]
    fn test_from_schema_file_duplicate_entity() {
        // Test written using `from_str` instead of `from_value` because the
        // `json!` macro silently ignores duplicate map keys.
        let src = r#"
        {"": {
            "entityTypes": {
                "User": {
                    "memberOfTypes": [ "Group" ]
                },
                "Group": {
                    "memberOfTypes": []
                },
                "Photo": {
                    "memberOfTypes": [ "Album" ]
                },
                "Photo": {
                    "memberOfTypes": []
                }
            },
            "actions": {
                "view_photo": {
                    "memberOf": [],
                    "appliesTo": {
                        "principalTypes": ["User", "Group"],
                        "resourceTypes": ["Photo"]
                    }
                }
            }
        }}"#;

        match ValidatorSchema::from_str(src) {
            Err(SchemaError::Serde(_)) => (),
            _ => panic!("Expected serde error due to duplicate entity type."),
        }
    }

    // Duplicate action "view_photo"
    #[test]
    fn test_from_schema_file_duplicate_action() {
        // Test written using `from_str` instead of `from_value` because the
        // `json!` macro silently ignores duplicate map keys.
        let src = r#"
        {"": {
            "entityTypes": {
                "User": {
                    "memberOfTypes": [ "Group" ]
                },
                "Group": {
                    "memberOfTypes": []
                },
                "Photo": {
                    "memberOfTypes": []
                }
            },
            "actions": {
                "view_photo": {
                    "memberOf": [],
                    "appliesTo": {
                        "principalTypes": ["User", "Group"],
                        "resourceTypes": ["Photo"]
                    }
                },
                "view_photo": { }
            }
        }"#;
        match ValidatorSchema::from_str(src) {
            Err(SchemaError::Serde(_)) => (),
            _ => panic!("Expected serde error due to duplicate action type."),
        }
    }

    // Undefined entity types "Grop", "Usr", "Phoot"
    #[test]
    fn test_from_schema_file_undefined_entities() {
        let src = json!(
        {
            "entityTypes": {
                "User": {
                    "memberOfTypes": [ "Grop" ]
                },
                "Group": {
                    "memberOfTypes": []
                },
                "Photo": {
                    "memberOfTypes": []
                }
            },
            "actions": {
                "view_photo": {
                    "appliesTo": {
                        "principalTypes": ["Usr", "Group"],
                        "resourceTypes": ["Phoot"]
                    }
                }
            }
        });
        let schema_file: NamespaceDefinition = serde_json::from_value(src).expect("Parse Error");
        let schema: Result<ValidatorSchema> = schema_file.try_into();
        match schema {
            Ok(_) => panic!("from_schema_file should have failed"),
            Err(SchemaError::UndeclaredEntityTypes(v)) => {
                assert_eq!(v.len(), 3)
            }
            _ => panic!("Unexpected error from from_schema_file"),
        }
    }

    #[test]
    fn undefined_entity_namespace_member_of() {
        let src = json!(
        {"Foo": {
            "entityTypes": {
                "User": {
                    "memberOfTypes": [ "Foo::Group", "Bar::Group" ]
                },
                "Group": { }
            },
            "actions": {}
        }});
        let schema_file: SchemaFragment = serde_json::from_value(src).expect("Parse Error");
        let schema: Result<ValidatorSchema> = schema_file.try_into();
        match schema {
            Ok(_) => panic!("try_into should have failed"),
            Err(SchemaError::UndeclaredEntityTypes(v)) => {
                assert_eq!(v, HashSet::from(["Bar::Group".to_string()]))
            }
            _ => panic!("Unexpected error from try_into"),
        }
    }

    #[test]
    fn undefined_entity_namespace_applies_to() {
        let src = json!(
        {"Foo": {
            "entityTypes": { "User": { }, "Photo": { } },
            "actions": {
                "view_photo": {
                    "appliesTo": {
                        "principalTypes": ["Foo::User", "Bar::User"],
                        "resourceTypes": ["Photo", "Bar::Photo"],
                    }
                }
            }
        }});
        let schema_file: SchemaFragment = serde_json::from_value(src).expect("Parse Error");
        let schema: Result<ValidatorSchema> = schema_file.try_into();
        match schema {
            Ok(_) => panic!("try_into should have failed"),
            Err(SchemaError::UndeclaredEntityTypes(v)) => {
                assert_eq!(
                    v,
                    HashSet::from(["Bar::Photo".to_string(), "Bar::User".to_string()])
                )
            }
            _ => panic!("Unexpected error from try_into"),
        }
    }

    // Undefined action "photo_actions"
    #[test]
    fn test_from_schema_file_undefined_action() {
        let src = json!(
        {
            "entityTypes": {
                "User": {
                    "memberOfTypes": [ "Group" ]
                },
                "Group": {
                    "memberOfTypes": []
                },
                "Photo": {
                    "memberOfTypes": []
                }
            },
            "actions": {
                "view_photo": {
                    "memberOf": [ {"id": "photo_action"} ],
                    "appliesTo": {
                        "principalTypes": ["User", "Group"],
                        "resourceTypes": ["Photo"]
                    }
                }
            }
        });
        let schema_file: NamespaceDefinition = serde_json::from_value(src).expect("Parse Error");
        let schema: Result<ValidatorSchema> = schema_file.try_into();
        match schema {
            Ok(_) => panic!("from_schema_file should have failed"),
            Err(SchemaError::UndeclaredActions(v)) => assert_eq!(v.len(), 1),
            _ => panic!("Unexpected error from from_schema_file"),
        }
    }

    // Trivial cycle in action hierarchy
    // view_photo -> view_photo
    #[test]
    fn test_from_schema_file_action_cycle1() {
        let src = json!(
        {
            "entityTypes": {},
            "actions": {
                "view_photo": {
                    "memberOf": [ {"id": "view_photo"} ]
                }
            }
        });
        let schema_file: NamespaceDefinition = serde_json::from_value(src).expect("Parse Error");
        let schema: Result<ValidatorSchema> = schema_file.try_into();
        match schema {
            Ok(_) => panic!("from_schema_file should have failed"),
            Err(SchemaError::CycleInActionHierarchy) => (), // expected result
            e => panic!("Unexpected error from from_schema_file: {:?}", e),
        }
    }

    // Slightly more complex cycle in action hierarchy
    // view_photo -> edit_photo -> delete_photo -> view_photo
    #[test]
    fn test_from_schema_file_action_cycle2() {
        let src = json!(
        {
            "entityTypes": {},
            "actions": {
                "view_photo": {
                    "memberOf": [ {"id": "edit_photo"} ]
                },
                "edit_photo": {
                    "memberOf": [ {"id": "delete_photo"} ]
                },
                "delete_photo": {
                    "memberOf": [ {"id": "view_photo"} ]
                },
                "other_action": {
                    "memberOf": [ {"id": "edit_photo"} ]
                }
            }
        });
        let schema_file: NamespaceDefinition = serde_json::from_value(src).expect("Parse Error");
        let schema: Result<ValidatorSchema> = schema_file.try_into();
        match schema {
            Ok(x) => {
                println!("{:?}", x);
                panic!("from_schema_file should have failed");
            }
            Err(SchemaError::CycleInActionHierarchy) => (), // expected result
            e => panic!("Unexpected error from from_schema_file: {:?}", e),
        }
    }

    #[test]
    fn namespaced_schema() {
        let src = r#"
        { "N::S": {
            "entityTypes": {
                "User": {},
                "Photo": {}
            },
            "actions": {
                "view_photo": {
                    "appliesTo": {
                        "principalTypes": ["User"],
                        "resourceTypes": ["Photo"]
                    }
                }
            }
        } }
        "#;
        let schema_file: SchemaFragment = serde_json::from_str(src).expect("Parse Error");
        let schema: ValidatorSchema = schema_file
            .try_into()
            .expect("Namespaced schema failed to convert.");
        dbg!(&schema);
        let user_entity_type = &"N::S::User"
            .parse()
            .expect("Namespaced entity type should have parsed");
        let photo_entity_type = &"N::S::Photo"
            .parse()
            .expect("Namespaced entity type should have parsed");
        assert!(
            schema.entity_types.contains_key(user_entity_type),
            "Expected and entity type User."
        );
        assert!(
            schema.entity_types.contains_key(photo_entity_type),
            "Expected an entity type Photo."
        );
        assert_eq!(
            schema.entity_types.len(),
            2,
            "Expected exactly 2 entity types."
        );
        assert!(
            schema.action_ids.contains_key(
                &"N::S::Action::\"view_photo\""
                    .parse()
                    .expect("Namespaced action should have parsed")
            ),
            "Expected an action \"view_photo\"."
        );
        assert_eq!(schema.action_ids.len(), 1, "Expected exactly 1 action.");

        let apply_spec = &schema
            .action_ids
            .values()
            .next()
            .expect("Expected Action")
            .applies_to;
        assert_eq!(
            apply_spec.applicable_principal_types().collect::<Vec<_>>(),
            vec![&EntityType::Concrete(user_entity_type.clone())]
        );
        assert_eq!(
            apply_spec.applicable_resource_types().collect::<Vec<_>>(),
            vec![&EntityType::Concrete(photo_entity_type.clone())]
        );
    }

    #[test]
    fn cant_use_namespace_in_entity_type() {
        let src = r#"
        {
            "entityTypes": { "NS::User": {} },
            "actions": {}
        }
        "#;
        let schema_file: NamespaceDefinition = serde_json::from_str(src).expect("Parse Error");
        assert!(
            matches!(TryInto::<ValidatorSchema>::try_into(schema_file), Err(SchemaError::ParseEntityType(_))),
            "Expected that namespace in the entity type NS::User would cause a EntityType parse error.");
    }

    #[test]
    fn entity_attribute_entity_type_with_namespace() {
        let schema_json: SchemaFragment = serde_json::from_str(
            r#"
            {"A::B": {
                "entityTypes": {
                    "Foo": {
                        "shape": {
                            "type": "Record",
                            "attributes": {
                                "name": { "type": "Entity", "name": "C::D::Foo" }
                            }
                        }
                    }
                },
                "actions": {}
              }}
            "#,
        )
        .expect("Expected valid schema");

        let schema: Result<ValidatorSchema> = schema_json.try_into();
        match schema {
            Err(SchemaError::UndeclaredEntityTypes(tys)) => {
                assert_eq!(tys, HashSet::from(["C::D::Foo".to_string()]))
            }
            _ => panic!("Schema construction should have failed due to undeclared entity type."),
        }
    }

    #[test]
    fn entity_attribute_entity_type_with_declared_namespace() {
        let schema_json: SchemaFragment = serde_json::from_str(
            r#"
            {"A::B": {
                "entityTypes": {
                    "Foo": {
                        "shape": {
                            "type": "Record",
                            "attributes": {
                                "name": { "type": "Entity", "name": "A::B::Foo" }
                            }
                        }
                    }
                },
                "actions": {}
              }}
            "#,
        )
        .expect("Expected valid schema");

        let schema: ValidatorSchema = schema_json
            .try_into()
            .expect("Expected schema to construct without error.");

        let foo_name: Name = "A::B::Foo".parse().expect("Expected entity type name");
        let foo_type = schema
            .entity_types
            .get(&foo_name)
            .expect("Expected to find entity");
        let name_type = foo_type
            .attr("name")
            .expect("Expected attribute name")
            .attr_type
            .clone();
        let expected_name_type = Type::named_entity_reference(foo_name);
        assert_eq!(name_type, expected_name_type);
    }

    #[test]
    fn cannot_declare_action_type_when_prohibited() {
        let schema_json: NamespaceDefinition = serde_json::from_str(
            r#"
            {
                "entityTypes": { "Action": {} },
                "actions": {}
              }
            "#,
        )
        .expect("Expected valid schema");

        let schema: Result<ValidatorSchema> = schema_json.try_into();
        assert!(matches!(schema, Err(SchemaError::ActionEntityTypeDeclared)));
    }

    #[test]
    fn can_declare_other_type_when_action_type_prohibited() {
        let schema_json: NamespaceDefinition = serde_json::from_str(
            r#"
            {
                "entityTypes": { "Foo": { } },
                "actions": {}
              }
            "#,
        )
        .expect("Expected valid schema");

        TryInto::<ValidatorSchema>::try_into(schema_json).expect("Did not expect any errors.");
    }

    #[test]
    fn cannot_declare_action_in_group_when_prohibited() {
        let schema_json: SchemaFragment = serde_json::from_str(
            r#"
            {"": {
                "entityTypes": {},
                "actions": {
                    "universe": { },
                    "view_photo": {
                        "attributes": {"id": "universe"}
                    },
                    "edit_photo": {
                        "attributes": {"id": "universe"}
                    },
                    "delete_photo": {
                        "attributes": {"id": "universe"}
                    }
                }
              }}
            "#,
        )
        .expect("Expected valid schema");

        let schema = ValidatorSchemaFragment::from_schema_fragment(
            schema_json,
            ActionBehavior::ProhibitAttributes,
        );
        match schema {
            Err(SchemaError::UnsupportedFeature(UnsupportedFeature::ActionAttributes(actions))) => {
                assert_eq!(
                    actions.into_iter().collect::<HashSet<_>>(),
                    HashSet::from([
                        "view_photo".to_string(),
                        "edit_photo".to_string(),
                        "delete_photo".to_string(),
                    ])
                )
            }
            _ => panic!("Did not see expected error."),
        }
    }

    #[test]
    fn test_entity_type_no_namespace() {
        let src = json!({"type": "Entity", "name": "Foo"});
        let schema_ty: SchemaType = serde_json::from_value(src).expect("Parse Error");
        assert_eq!(
            schema_ty,
            SchemaType::Type(SchemaTypeVariant::Entity { name: "Foo".into() })
        );
        let ty: Type = ValidatorNamespaceDef::try_schema_type_into_validator_type(
            Some(&Name::parse_unqualified_name("NS").expect("Expected namespace.")),
            schema_ty,
        )
        .expect("Error converting schema type to type.")
        .resolve_type_defs(&HashMap::new())
        .unwrap();
        assert_eq!(ty, Type::named_entity_reference_from_str("NS::Foo"));
    }

    #[test]
    fn test_entity_type_namespace() {
        let src = json!({"type": "Entity", "name": "NS::Foo"});
        let schema_ty: SchemaType = serde_json::from_value(src).expect("Parse Error");
        assert_eq!(
            schema_ty,
            SchemaType::Type(SchemaTypeVariant::Entity {
                name: "NS::Foo".into()
            })
        );
        let ty: Type = ValidatorNamespaceDef::try_schema_type_into_validator_type(
            Some(&Name::parse_unqualified_name("NS").expect("Expected namespace.")),
            schema_ty,
        )
        .expect("Error converting schema type to type.")
        .resolve_type_defs(&HashMap::new())
        .unwrap();
        assert_eq!(ty, Type::named_entity_reference_from_str("NS::Foo"));
    }

    #[test]
    fn test_entity_type_namespace_parse_error() {
        let src = json!({"type": "Entity", "name": "::Foo"});
        let schema_ty: SchemaType = serde_json::from_value(src).expect("Parse Error");
        assert_eq!(
            schema_ty,
            SchemaType::Type(SchemaTypeVariant::Entity {
                name: "::Foo".into()
            })
        );
        match ValidatorNamespaceDef::try_schema_type_into_validator_type(
            Some(&Name::parse_unqualified_name("NS").expect("Expected namespace.")),
            schema_ty,
        ) {
            Err(SchemaError::ParseEntityType(_)) => (),
            _ => panic!("Did not see expected entity type parse error."),
        }
    }

    #[test]
    fn schema_type_record_is_validator_type_record() {
        let src = json!({"type": "Record", "attributes": {}});
        let schema_ty: SchemaType = serde_json::from_value(src).expect("Parse Error");
        assert_eq!(
            schema_ty,
            SchemaType::Type(SchemaTypeVariant::Record {
                attributes: BTreeMap::new(),
                additional_attributes: false,
            }),
        );
        let ty: Type = ValidatorNamespaceDef::try_schema_type_into_validator_type(None, schema_ty)
            .expect("Error converting schema type to type.")
            .resolve_type_defs(&HashMap::new())
            .unwrap();
        assert_eq!(ty, Type::closed_record_with_attributes(None));
    }

    #[test]
    fn get_namespaces() {
        let fragment: SchemaFragment = serde_json::from_value(json!({
            "Foo::Bar::Baz": {
                "entityTypes": {},
                "actions": {}
            },
            "Foo": {
                "entityTypes": {},
                "actions": {}
            },
            "Bar": {
                "entityTypes": {},
                "actions": {}
            },
        }))
        .unwrap();

        let schema_fragment: ValidatorSchemaFragment = fragment.try_into().unwrap();
        assert_eq!(
            schema_fragment
                .0
                .iter()
                .map(|f| f.namespace())
                .collect::<HashSet<_>>(),
            HashSet::from([
                &Some("Foo::Bar::Baz".parse().unwrap()),
                &Some("Foo".parse().unwrap()),
                &Some("Bar".parse().unwrap())
            ])
        );
    }

    #[test]
    fn schema_no_fragments() {
        let schema = ValidatorSchema::from_schema_fragments([]).unwrap();
        assert!(schema.entity_types.is_empty());
        assert!(schema.action_ids.is_empty());
    }

    #[test]
    fn same_action_different_namespace() {
        let fragment: SchemaFragment = serde_json::from_value(json!({
            "Foo::Bar": {
                "entityTypes": {},
                "actions": {
                    "Baz": {}
                }
            },
            "Bar::Foo": {
                "entityTypes": {},
                "actions": {
                    "Baz": { }
                }
            },
            "Biz": {
                "entityTypes": {},
                "actions": {
                    "Baz": { }
                }
            }
        }))
        .unwrap();

        let schema: ValidatorSchema = fragment.try_into().unwrap();
        assert!(schema
            .get_action_id(&"Foo::Bar::Action::\"Baz\"".parse().unwrap())
            .is_some());
        assert!(schema
            .get_action_id(&"Bar::Foo::Action::\"Baz\"".parse().unwrap())
            .is_some());
        assert!(schema
            .get_action_id(&"Biz::Action::\"Baz\"".parse().unwrap())
            .is_some());
    }

    #[test]
    fn same_type_different_namespace() {
        let fragment: SchemaFragment = serde_json::from_value(json!({
            "Foo::Bar": {
                "entityTypes": {"Baz" : {}},
                "actions": { }
            },
            "Bar::Foo": {
                "entityTypes": {"Baz" : {}},
                "actions": { }
            },
            "Biz": {
                "entityTypes": {"Baz" : {}},
                "actions": { }
            }
        }))
        .unwrap();
        let schema: ValidatorSchema = fragment.try_into().unwrap();

        assert!(schema
            .get_entity_type(&"Foo::Bar::Baz".parse().unwrap())
            .is_some());
        assert!(schema
            .get_entity_type(&"Bar::Foo::Baz".parse().unwrap())
            .is_some());
        assert!(schema
            .get_entity_type(&"Biz::Baz".parse().unwrap())
            .is_some());
    }

    #[test]
    fn member_of_different_namespace() {
        let fragment: SchemaFragment = serde_json::from_value(json!({
            "Bar": {
                "entityTypes": {
                    "Baz": {
                        "memberOfTypes": ["Foo::Buz"]
                    }
                },
                "actions": {}
            },
            "Foo": {
                "entityTypes": { "Buz": {} },
                "actions": { }
            }
        }))
        .unwrap();
        let schema: ValidatorSchema = fragment.try_into().unwrap();

        let buz = schema
            .get_entity_type(&"Foo::Buz".parse().unwrap())
            .unwrap();
        assert_eq!(
            buz.descendants,
            HashSet::from(["Bar::Baz".parse().unwrap()])
        );
    }

    #[test]
    fn attribute_different_namespace() {
        let fragment: SchemaFragment = serde_json::from_value(json!({
            "Bar": {
                "entityTypes": {
                    "Baz": {
                        "shape": {
                            "type": "Record",
                            "attributes": {
                                "fiz": {
                                    "type": "Entity",
                                    "name": "Foo::Buz"
                                }
                            }
                        }
                    }
                },
                "actions": {}
            },
            "Foo": {
                "entityTypes": { "Buz": {} },
                "actions": { }
            }
        }))
        .unwrap();

        let schema: ValidatorSchema = fragment.try_into().unwrap();
        let baz = schema
            .get_entity_type(&"Bar::Baz".parse().unwrap())
            .unwrap();
        assert_eq!(
            baz.attr("fiz").unwrap().attr_type,
            Type::named_entity_reference_from_str("Foo::Buz"),
        );
    }

    #[test]
    fn applies_to_different_namespace() {
        let fragment: SchemaFragment = serde_json::from_value(json!({
            "Foo::Bar": {
                "entityTypes": { },
                "actions": {
                    "Baz": {
                        "appliesTo": {
                            "principalTypes": [ "Fiz::Buz" ],
                            "resourceTypes": [ "Fiz::Baz" ],
                        }
                    }
                }
            },
            "Fiz": {
                "entityTypes": {
                    "Buz": {},
                    "Baz": {}
                },
                "actions": { }
            }
        }))
        .unwrap();
        let schema: ValidatorSchema = fragment.try_into().unwrap();

        let baz = schema
            .get_action_id(&"Foo::Bar::Action::\"Baz\"".parse().unwrap())
            .unwrap();
        assert_eq!(
            baz.applies_to
                .applicable_principal_types()
                .collect::<HashSet<_>>(),
            HashSet::from([&EntityType::Concrete("Fiz::Buz".parse().unwrap())])
        );
        assert_eq!(
            baz.applies_to
                .applicable_resource_types()
                .collect::<HashSet<_>>(),
            HashSet::from([&EntityType::Concrete("Fiz::Baz".parse().unwrap())])
        );
    }

    #[test]
    fn simple_defined_type() {
        let fragment: SchemaFragment = serde_json::from_value(json!({
            "": {
                "commonTypes": {
                    "MyLong": {"type": "Long"}
                },
                "entityTypes": {
                    "User": {
                        "shape": {
                            "type": "Record",
                            "attributes": {
                                "a": {"type": "MyLong"}
                            }
                        }
                    }
                },
                "actions": {}
            }
        }))
        .unwrap();
        let schema: ValidatorSchema = fragment.try_into().unwrap();
        assert_eq!(
            schema.entity_types.iter().next().unwrap().1.attributes,
            Attributes::with_required_attributes([("a".into(), Type::long_max_bounds())])
        );
    }

    #[test]
    fn defined_record_as_attrs() {
        let fragment: SchemaFragment = serde_json::from_value(json!({
            "": {
                "commonTypes": {
                    "MyRecord": {
                        "type": "Record",
                        "attributes":  {
                            "a": {"type": "Long"}
                        }
                    }
                },
                "entityTypes": {
                    "User": { "shape": { "type": "MyRecord", } }
                },
                "actions": {}
            }
        }))
        .unwrap();
        let schema: ValidatorSchema = fragment.try_into().unwrap();
        assert_eq!(
            schema.entity_types.iter().next().unwrap().1.attributes,
            Attributes::with_required_attributes([("a".into(), Type::long_max_bounds())])
        );
    }

    #[test]
    fn cross_namespace_type() {
        let fragment: SchemaFragment = serde_json::from_value(json!({
            "A": {
                "commonTypes": {
                    "MyLong": {"type": "Long"}
                },
                "entityTypes": { },
                "actions": {}
            },
            "B": {
                "entityTypes": {
                    "User": {
                        "shape": {
                            "type": "Record",
                            "attributes": {
                                "a": {"type": "A::MyLong"}
                            }
                        }
                    }
                },
                "actions": {}
            }
        }))
        .unwrap();
        let schema: ValidatorSchema = fragment.try_into().unwrap();
        assert_eq!(
            schema.entity_types.iter().next().unwrap().1.attributes,
            Attributes::with_required_attributes([("a".into(), Type::long_max_bounds())])
        );
    }

    #[test]
    fn cross_fragment_type() {
        let fragment1: ValidatorSchemaFragment = serde_json::from_value::<SchemaFragment>(json!({
            "A": {
                "commonTypes": {
                    "MyLong": {"type": "Long"}
                },
                "entityTypes": { },
                "actions": {}
            }
        }))
        .unwrap()
        .try_into()
        .unwrap();
        let fragment2: ValidatorSchemaFragment = serde_json::from_value::<SchemaFragment>(json!({
            "A": {
                "entityTypes": {
                    "User": {
                        "shape": {
                            "type": "Record",
                            "attributes": {
                                "a": {"type": "MyLong"}
                            }
                        }
                    }
                },
                "actions": {}
            }
        }))
        .unwrap()
        .try_into()
        .unwrap();
        let schema = ValidatorSchema::from_schema_fragments([fragment1, fragment2]).unwrap();

        assert_eq!(
            schema.entity_types.iter().next().unwrap().1.attributes,
            Attributes::with_required_attributes([("a".into(), Type::long_max_bounds())])
        );
    }

    #[test]
    fn cross_fragment_duplicate_type() {
        let fragment1: ValidatorSchemaFragment = serde_json::from_value::<SchemaFragment>(json!({
            "A": {
                "commonTypes": {
                    "MyLong": {"type": "Long"}
                },
                "entityTypes": {},
                "actions": {}
            }
        }))
        .unwrap()
        .try_into()
        .unwrap();
        let fragment2: ValidatorSchemaFragment = serde_json::from_value::<SchemaFragment>(json!({
            "A": {
                "commonTypes": {
                    "MyLong": {"type": "Long"}
                },
                "entityTypes": {},
                "actions": {}
            }
        }))
        .unwrap()
        .try_into()
        .unwrap();

<<<<<<< HEAD
        assert_eq!(
            schema.entity_types.iter().next().unwrap().1.attributes,
            Attributes::with_required_attributes([("a".into(), Type::long_max_bounds())])
        );
=======
        let schema = ValidatorSchema::from_schema_fragments([fragment1, fragment2]);

        match schema {
            Err(SchemaError::DuplicateCommonType(s)) if s.contains("A::MyLong") => (),
            _ => panic!("should have errored because schema fragments have duplicate types"),
        };
>>>>>>> 1ee715cd
    }

    #[test]
    fn undeclared_type_in_attr() {
        let fragment: SchemaFragment = serde_json::from_value(json!({
            "": {
                "commonTypes": { },
                "entityTypes": {
                    "User": {
                        "shape": {
                            "type": "Record",
                            "attributes": {
                                "a": {"type": "MyLong"}
                            }
                        }
                    }
                },
                "actions": {}
            }
        }))
        .unwrap();
        match TryInto::<ValidatorSchema>::try_into(fragment) {
            Err(SchemaError::UndeclaredCommonTypes(_)) => (),
            s => panic!(
                "Expected Err(SchemaError::UndeclaredCommonType), got {:?}",
                s
            ),
        }
    }

    #[test]
    fn undeclared_type_in_type_def() {
        let fragment: SchemaFragment = serde_json::from_value(json!({
            "": {
                "commonTypes": {
                    "a": { "type": "b" }
                },
                "entityTypes": { },
                "actions": {}
            }
        }))
        .unwrap();
        match TryInto::<ValidatorSchema>::try_into(fragment) {
            Err(SchemaError::UndeclaredCommonTypes(_)) => (),
            s => panic!(
                "Expected Err(SchemaError::UndeclaredCommonType), got {:?}",
                s
            ),
        }
    }

    #[test]
    fn shape_not_record() {
        let fragment: SchemaFragment = serde_json::from_value(json!({
            "": {
                "commonTypes": {
                    "MyLong": { "type": "Long" }
                },
                "entityTypes": {
                    "User": {
                        "shape": { "type": "MyLong" }
                    }
                },
                "actions": {}
            }
        }))
        .unwrap();
        match TryInto::<ValidatorSchema>::try_into(fragment) {
            Err(SchemaError::ContextOrShapeNotRecord(_)) => (),
            s => panic!(
                "Expected Err(SchemaError::ContextOrShapeNotRecord), got {:?}",
                s
            ),
        }
    }

    /// This test checks for regressions on (adapted versions of) the examples
    /// mentioned in the thread at
    /// [cedar#134](https://github.com/cedar-policy/cedar/pull/134)
    #[test]
    fn counterexamples_from_cedar_134() {
        // non-normalized entity type name
        let bad1 = json!({
            "": {
                "entityTypes": {
                    "User // comment": {
                        "memberOfTypes": [
                            "UserGroup"
                        ]
                    },
                    "User": {
                        "memberOfTypes": [
                            "UserGroup"
                        ]
                    },
                    "UserGroup": {}
                },
                "actions": {}
            }
        });
        let fragment = serde_json::from_value::<SchemaFragment>(bad1)
            .expect("constructing the fragment itself should succeed"); // should this fail in the future?
        let err = ValidatorSchema::try_from(fragment)
            .expect_err("should error due to invalid entity type name");
        let expected_err = ParseError::ToAST(ToASTError::NonNormalizedString {
            kind: "Id",
            src: "User // comment".to_string(),
            normalized_src: "User".to_string(),
        })
        .into();

        match err {
            SchemaError::ParseEntityType(parse_error) => assert_eq!(parse_error, expected_err),
            err => panic!("Incorrect error {err}"),
        }

        // non-normalized schema namespace
        let bad2 = json!({
            "ABC     :: //comment \n XYZ  ": {
                "entityTypes": {
                    "User": {
                        "memberOfTypes": []
                    }
                },
                "actions": {}
            }
        });
        let fragment = serde_json::from_value::<SchemaFragment>(bad2)
            .expect("constructing the fragment itself should succeed"); // should this fail in the future?
        let err = ValidatorSchema::try_from(fragment)
            .expect_err("should error due to invalid schema namespace");
        let expected_err = ParseError::ToAST(ToASTError::NonNormalizedString {
            kind: "Name",
            src: "ABC     :: //comment \n XYZ  ".to_string(),
            normalized_src: "ABC::XYZ".to_string(),
        })
        .into();
        match err {
            SchemaError::ParseNamespace(parse_error) => assert_eq!(parse_error, expected_err),
            err => panic!("Incorrect error {:?}", err),
        };
    }

    #[test]
    fn simple_action_entity() {
        let src = json!(
        {
            "entityTypes": { },
            "actions": {
                "view_photo": { },
            }
        });

        let schema_file: NamespaceDefinition = serde_json::from_value(src).expect("Parse Error");
        let schema: ValidatorSchema = schema_file.try_into().expect("Schema Error");
        let actions = schema.action_entities().expect("Entity Construct Error");

        let action_uid = EntityUID::from_str("Action::\"view_photo\"").unwrap();
        let view_photo = actions.entity(&action_uid);
        assert_eq!(
            view_photo.unwrap(),
            &Entity::new(action_uid, HashMap::new(), HashSet::new())
        );
    }

    #[test]
    fn action_entity_hierarchy() {
        let src = json!(
        {
            "entityTypes": { },
            "actions": {
                "read": {},
                "view": {
                    "memberOf": [{"id": "read"}]
                },
                "view_photo": {
                    "memberOf": [{"id": "view"}]
                },
            }
        });

        let schema_file: NamespaceDefinition = serde_json::from_value(src).expect("Parse Error");
        let schema: ValidatorSchema = schema_file.try_into().expect("Schema Error");
        let actions = schema.action_entities().expect("Entity Construct Error");

        let view_photo_uid = EntityUID::from_str("Action::\"view_photo\"").unwrap();
        let view_uid = EntityUID::from_str("Action::\"view\"").unwrap();
        let read_uid = EntityUID::from_str("Action::\"read\"").unwrap();

        let view_photo_entity = actions.entity(&view_photo_uid);
        assert_eq!(
            view_photo_entity.unwrap(),
            &Entity::new(
                view_photo_uid,
                HashMap::new(),
                HashSet::from([view_uid.clone(), read_uid.clone()])
            )
        );

        let view_entity = actions.entity(&view_uid);
        assert_eq!(
            view_entity.unwrap(),
            &Entity::new(view_uid, HashMap::new(), HashSet::from([read_uid.clone()]))
        );

        let read_entity = actions.entity(&read_uid);
        assert_eq!(
            read_entity.unwrap(),
            &Entity::new(read_uid, HashMap::new(), HashSet::new())
        );
    }

    #[test]
    fn action_entity_attribute() {
        let src = json!(
        {
            "entityTypes": { },
            "actions": {
                "view_photo": {
                    "attributes": { "attr": "foo" }
                },
            }
        });

        let schema_file: NamespaceDefinitionWithActionAttributes =
            serde_json::from_value(src).expect("Parse Error");
        let schema: ValidatorSchema = schema_file.try_into().expect("Schema Error");
        let actions = schema.action_entities().expect("Entity Construct Error");

        let action_uid = EntityUID::from_str("Action::\"view_photo\"").unwrap();
        let view_photo = actions.entity(&action_uid);
        assert_eq!(
            view_photo.unwrap(),
            &Entity::new(
                action_uid,
                HashMap::from([("attr".into(), RestrictedExpr::val("foo"))]),
                HashSet::new()
            )
        );
    }

    #[test]
    fn test_action_namespace_inference_multi_success() {
        let src = json!({
            "Foo" : {
                "entityTypes" : {},
                "actions" : {
                    "read" : {}
                }
            },
            "ExampleCo::Personnel" : {
                "entityTypes" : {},
                "actions" : {
                    "viewPhoto" : {
                        "memberOf" : [
                            {
                                "id" : "read",
                                "type" : "Foo::Action"
                            }
                        ]
                    }
                }
            },
        });
        let schema_fragment =
            serde_json::from_value::<SchemaFragment>(src).expect("Failed to parse schema");
        let schema: ValidatorSchema = schema_fragment.try_into().expect("Schema should construct");
        let view_photo = schema
            .action_entities_iter()
            .find(|e| e.uid() == r#"ExampleCo::Personnel::Action::"viewPhoto""#.parse().unwrap())
            .unwrap();
        let ancestors = view_photo.ancestors().collect::<Vec<_>>();
        let read = ancestors[0];
        assert_eq!(read.eid().to_string(), "read");
        assert_eq!(read.entity_type().to_string(), "Foo::Action");
    }

    #[test]
    fn test_action_namespace_inference_multi() {
        let src = json!({
            "ExampleCo::Personnel::Foo" : {
                "entityTypes" : {},
                "actions" : {
                    "read" : {}
                }
            },
            "ExampleCo::Personnel" : {
                "entityTypes" : {},
                "actions" : {
                    "viewPhoto" : {
                        "memberOf" : [
                            {
                                "id" : "read",
                                "type" : "Foo::Action"
                            }
                        ]
                    }
                }
            },
        });
        let schema_fragment =
            serde_json::from_value::<SchemaFragment>(src).expect("Failed to parse schema");
        let schema: std::result::Result<ValidatorSchema, _> = schema_fragment.try_into();
        schema.expect_err("Schema should fail to construct as the normalization rules treat any qualification as starting from the root");
    }

    #[test]
    fn test_action_namespace_inference() {
        let src = json!({
            "ExampleCo::Personnel" : {
                "entityTypes" : { },
                "actions" : {
                    "read" : {},
                    "viewPhoto" : {
                        "memberOf" : [
                            {
                                "id" :  "read",
                                "type" : "Action"
                            }
                        ]
                    }
                }
            }
        });
        let schema_fragment =
            serde_json::from_value::<SchemaFragment>(src).expect("Failed to parse schema");
        let schema: ValidatorSchema = schema_fragment.try_into().unwrap();
        let view_photo = schema
            .action_entities_iter()
            .find(|e| e.uid() == r#"ExampleCo::Personnel::Action::"viewPhoto""#.parse().unwrap())
            .unwrap();
        let ancestors = view_photo.ancestors().collect::<Vec<_>>();
        let read = ancestors[0];
        assert_eq!(read.eid().to_string(), "read");
        assert_eq!(
            read.entity_type().to_string(),
            "ExampleCo::Personnel::Action"
        );
    }
}<|MERGE_RESOLUTION|>--- conflicted
+++ resolved
@@ -2670,19 +2670,12 @@
         .try_into()
         .unwrap();
 
-<<<<<<< HEAD
-        assert_eq!(
-            schema.entity_types.iter().next().unwrap().1.attributes,
-            Attributes::with_required_attributes([("a".into(), Type::long_max_bounds())])
-        );
-=======
         let schema = ValidatorSchema::from_schema_fragments([fragment1, fragment2]);
 
         match schema {
             Err(SchemaError::DuplicateCommonType(s)) if s.contains("A::MyLong") => (),
             _ => panic!("should have errored because schema fragments have duplicate types"),
         };
->>>>>>> 1ee715cd
     }
 
     #[test]
