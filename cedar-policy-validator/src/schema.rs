/*
 * Copyright 2022-2023 Amazon.com, Inc. or its affiliates. All Rights Reserved.
 *
 * Licensed under the Apache License, Version 2.0 (the "License");
 * you may not use this file except in compliance with the License.
 * You may obtain a copy of the License at
 *
 *      https://www.apache.org/licenses/LICENSE-2.0
 *
 * Unless required by applicable law or agreed to in writing, software
 * distributed under the License is distributed on an "AS IS" BASIS,
 * WITHOUT WARRANTIES OR CONDITIONS OF ANY KIND, either express or implied.
 * See the License for the specific language governing permissions and
 * limitations under the License.
 */

//! Defines structures for entity type and action id information used by the
//! validator. The contents of these structures should be populated from and schema
//! with a few transformations applied to the data. Specifically, the
//! `member_of` relation from the schema is reversed and the transitive closure is
//! computed to obtain a `descendants` relation.

use std::collections::{hash_map::Entry, HashMap, HashSet};
use std::sync::Arc;

use cedar_policy_core::{
    ast::{Entity, EntityType, EntityUID, Id, Name},
    entities::{Entities, TCComputation},
    transitive_closure::compute_tc,
};
use serde::{Deserialize, Serialize};
use serde_with::serde_as;
use smol_str::SmolStr;

use super::NamespaceDefinition;
use crate::types::OpenTag;
use crate::{
<<<<<<< HEAD
    schema_file_format,
    types::{AttributeType, Attributes, EntityRecordKind, Type},
    ActionEntityUID, ActionType, SchemaFragment, SchemaLongBounds, SchemaLongDetails, SchemaType,
    SchemaTypeVariant, TypeOfAttribute, SCHEMA_TYPE_VARIANT_TAGS,
=======
    err::*,
    types::{Attributes, EntityRecordKind, Type},
    SchemaFragment,
>>>>>>> d97eae83
};

mod action;
pub use action::ValidatorActionId;
pub(crate) use action::ValidatorApplySpec;
mod entity_type;
pub use entity_type::ValidatorEntityType;
mod namespace_def;
pub(crate) use namespace_def::is_action_entity_type;
pub use namespace_def::ValidatorNamespaceDef;
#[cfg(test)]
pub(crate) use namespace_def::ACTION_ENTITY_TYPE;

// We do not have a dafny model for action attributes, so we disable them by defualt.
#[derive(Eq, PartialEq, Copy, Clone, Default)]
pub enum ActionBehavior {
    /// Action entities cannot have attributes. Attempting to declare attributes
    /// will result in a error when constructing the schema.
    #[default]
    ProhibitAttributes,
    /// Action entities may have attributes.
    PermitAttributes,
}

<<<<<<< HEAD
/// A single namespace definition from the schema json processed into a form
/// which is closer to that used by the validator. The processing includes
/// detection of some errors, for example, parse errors in entity type names or
/// entity type which are declared multiple times. This does not detect
/// references to undeclared entity types because any entity type may be
/// declared in a different fragment that will only be known about when building
/// the complete `ValidatorSchema`.
#[derive(Debug)]
pub struct ValidatorNamespaceDef {
    /// The namespace declared for the schema fragment. We track a namespace for
    /// fragments because they have at most one namespace that is applied
    /// everywhere. It would be less useful to track all namespaces for a
    /// complete schema.
    namespace: Option<Name>,
    /// Preprocessed common type definitions which can be used to define entity
    /// type attributes and action contexts.
    type_defs: TypeDefs,
    /// The preprocessed entity type declarations from the schema fragment json.
    entity_types: EntityTypesDef,
    /// The preprocessed action declarations from the schema fragment json.
    actions: ActionsDef,
}

/// Holds a map from `Name`s of common type definitions to their corresponding
/// `Type`.
#[derive(Debug)]
pub struct TypeDefs {
    type_defs: HashMap<Name, Type>,
}

/// Entity type declarations held in a `ValidatorNamespaceDef`. Entity type
/// parents and attributes may reference undeclared entity types.
#[derive(Debug)]
pub struct EntityTypesDef {
    entity_types: HashMap<Name, EntityTypeFragment>,
}

/// Defines an EntityType where we have not resolved typedefs occurring in the
/// attributes or verified that the parent entity types and entity types
/// occurring in attributes are defined.
#[derive(Debug)]
pub struct EntityTypeFragment {
    /// The attributes record type for this entity type.  The type is wrapped in
    /// a `WithUnresolvedTypeDefs` because it may contain typedefs which are not
    /// defined in this schema fragment. All entity type `Name` keys in this map
    /// are declared in this schema fragment.
    attributes: WithUnresolvedTypeDefs<Type>,
    /// The direct parent entity types for this entity type come from the
    /// `memberOfTypes` list. These types might be declared in a different
    /// namespace, so we will check if they are declared in any fragment when
    /// constructing a `ValidatorSchema`.
    parents: HashSet<Name>,
}

/// Action declarations held in a `ValidatorNamespaceDef`. Entity types
/// referenced here do not need to be declared in the schema.
#[derive(Debug)]
pub struct ActionsDef {
    actions: HashMap<EntityUID, ActionFragment>,
}

#[derive(Debug)]
pub struct ActionFragment {
    /// The type of the context record for this actions. The types is wrapped in
    /// a `WithUnresolvedTypeDefs` because it may refer to common types which
    /// are not defined in this fragment.
    context: WithUnresolvedTypeDefs<Type>,
    /// The principals and resources that an action can be applied to.
    applies_to: ValidatorApplySpec,
    /// The direct parent action entities for this action.
    parents: HashSet<EntityUID>,
    /// The types for the attributes defined for this actions entity.
    attribute_types: Attributes,
    /// The values for the attributes defined for this actions entity, stored
    /// separately so that we can later extract use these values to construct
    /// the actual `Entity` objects defined by the schema.
    attributes: HashMap<SmolStr, RestrictedExpr>,
}

type ResolveFunc<T> = dyn FnOnce(&HashMap<Name, Type>) -> Result<T>;
/// Represent a type that might be defined in terms of some type definitions
/// which are not necessarily available in the current namespace.
pub enum WithUnresolvedTypeDefs<T> {
    WithUnresolved(Box<ResolveFunc<T>>),
    WithoutUnresolved(T),
}

impl<T: 'static> WithUnresolvedTypeDefs<T> {
    pub fn new(f: impl FnOnce(&HashMap<Name, Type>) -> Result<T> + 'static) -> Self {
        Self::WithUnresolved(Box::new(f))
    }

    pub fn map<U: 'static>(self, f: impl FnOnce(T) -> U + 'static) -> WithUnresolvedTypeDefs<U> {
        match self {
            Self::WithUnresolved(_) => {
                WithUnresolvedTypeDefs::new(|type_defs| self.resolve_type_defs(type_defs).map(f))
            }
            Self::WithoutUnresolved(v) => WithUnresolvedTypeDefs::WithoutUnresolved(f(v)),
        }
    }

    /// Instantiate any names referencing types with the definition of the type
    /// from the input HashMap.
    pub fn resolve_type_defs(self, type_defs: &HashMap<Name, Type>) -> Result<T> {
        match self {
            WithUnresolvedTypeDefs::WithUnresolved(f) => f(type_defs),
            WithUnresolvedTypeDefs::WithoutUnresolved(v) => Ok(v),
        }
    }
}

impl<T: 'static> From<T> for WithUnresolvedTypeDefs<T> {
    fn from(value: T) -> Self {
        Self::WithoutUnresolved(value)
    }
}

impl<T: std::fmt::Debug> std::fmt::Debug for WithUnresolvedTypeDefs<T> {
    fn fmt(&self, f: &mut std::fmt::Formatter<'_>) -> std::fmt::Result {
        match self {
            WithUnresolvedTypeDefs::WithUnresolved(_) => f.debug_tuple("WithUnresolved").finish(),
            WithUnresolvedTypeDefs::WithoutUnresolved(v) => {
                f.debug_tuple("WithoutUnresolved").field(v).finish()
            }
        }
    }
}

impl TryInto<ValidatorNamespaceDef> for NamespaceDefinition {
    type Error = SchemaError;

    fn try_into(self) -> Result<ValidatorNamespaceDef> {
        ValidatorNamespaceDef::from_namespace_definition(None, self, ActionBehavior::default())
    }
}

impl ValidatorNamespaceDef {
    // We need to treat this as if it had `pub(crate)` visibility to avoid sharing
    // the file format. However, our fuzzing library currently needs it to be public.
    /// Construct a new `ValidatorSchema` from the underlying `SchemaFragment`.
    pub fn from_namespace_definition(
        namespace: Option<SmolStr>,
        namespace_def: NamespaceDefinition,
        action_behavior: ActionBehavior,
    ) -> Result<ValidatorNamespaceDef> {
        // Check that each entity types and action is only declared once.
        let mut e_types_ids: HashSet<SmolStr> = HashSet::new();
        for name in namespace_def.entity_types.keys() {
            if !e_types_ids.insert(name.clone()) {
                // insert returns false for duplicates
                return Err(SchemaError::DuplicateEntityType(name.to_string()));
            }
        }
        let mut a_name_eids: HashSet<SmolStr> = HashSet::new();
        for name in namespace_def.actions.keys() {
            if !a_name_eids.insert(name.clone()) {
                // insert returns false for duplicates
                return Err(SchemaError::DuplicateAction(name.to_string()));
            }
        }

        let schema_namespace = match namespace.as_deref() {
            None => None,
            Some("") => None, // we consider "" to be the same as the empty namespace for this purpose
            Some(ns) => Some(Name::from_normalized_str(ns).map_err(SchemaError::ParseNamespace)?),
        };

        // Return early with an error if actions cannot be in groups or have
        // attributes, but the schema contains action groups or attributes.
        Self::check_action_behavior(&namespace_def, action_behavior)?;

        // Convert the type defs, actions and entity types from the schema file
        // into the representation used by the validator.
        let type_defs =
            Self::build_type_defs(namespace_def.common_types, schema_namespace.as_ref())?;
        let actions = Self::build_action_ids(namespace_def.actions, schema_namespace.as_ref())?;
        let entity_types =
            Self::build_entity_types(namespace_def.entity_types, schema_namespace.as_ref())?;

        Ok(ValidatorNamespaceDef {
            namespace: schema_namespace,
            type_defs,
            entity_types,
            actions,
        })
    }

    fn is_builtin_type_name(name: &SmolStr) -> bool {
        SCHEMA_TYPE_VARIANT_TAGS
            .iter()
            .any(|type_name| name == type_name)
    }

    fn build_type_defs(
        schema_file_type_def: HashMap<SmolStr, SchemaType>,
        schema_namespace: Option<&Name>,
    ) -> Result<TypeDefs> {
        let type_defs = schema_file_type_def
            .into_iter()
            .map(|(name_str, schema_ty)| -> Result<_> {
                if Self::is_builtin_type_name(&name_str) {
                    return Err(SchemaError::DuplicateCommonType(name_str.to_string()));
                }
                let name = Self::parse_unqualified_name_with_namespace(
                    &name_str,
                    schema_namespace.cloned(),
                )
                .map_err(SchemaError::ParseCommonType)?;
                let ty = Self::try_schema_type_into_validator_type(schema_namespace, schema_ty)?
                    .resolve_type_defs(&HashMap::new())?;
                Ok((name, ty))
            })
            .collect::<Result<HashMap<_, _>>>()?;
        Ok(TypeDefs { type_defs })
    }

    // Transform the schema data structures for entity types into the structures
    // used internally by the validator. This is mostly accomplished by directly
    // copying data between fields.
    fn build_entity_types(
        schema_files_types: HashMap<SmolStr, schema_file_format::EntityType>,
        schema_namespace: Option<&Name>,
    ) -> Result<EntityTypesDef> {
        Ok(EntityTypesDef {
            entity_types: schema_files_types
                .into_iter()
                .map(|(name_str, entity_type)| -> Result<_> {
                    let name = Self::parse_unqualified_name_with_namespace(
                        &name_str,
                        schema_namespace.cloned(),
                    )
                    .map_err(SchemaError::ParseEntityType)?;

                    let parents = entity_type
                        .member_of_types
                        .iter()
                        .map(|parent| -> Result<_> {
                            Self::parse_possibly_qualified_name_with_default_namespace(
                                parent,
                                schema_namespace,
                            )
                            .map_err(SchemaError::ParseEntityType)
                        })
                        .collect::<Result<HashSet<_>>>()?;

                    let attributes = Self::try_schema_type_into_validator_type(
                        schema_namespace,
                        entity_type.shape.into_inner(),
                    )?;

                    Ok((
                        name,
                        EntityTypeFragment {
                            attributes,
                            parents,
                        },
                    ))
                })
                .collect::<Result<HashMap<_, _>>>()?,
        })
    }

    // Helper to get types from `CedarValueJson`s. Currently doesn't support all
    // `CedarValueJson` types. Note: If this function is extended to cover move
    // `CedarValueJson`s, we must update `convert_attr_jsonval_map_to_attributes` to
    // handle errors that may occur when parsing these values. This will require
    // a breaking change in the `SchemaError` type in the public API.
    fn jsonval_to_type_helper(v: &CedarValueJson, action_id: &EntityUID) -> Result<Type> {
        match v {
            CedarValueJson::Bool(_) => Ok(Type::primitive_boolean()),
            CedarValueJson::Long(_) => Ok(Type::long_max_bounds()),
            CedarValueJson::String(_) => Ok(Type::primitive_string()),
            CedarValueJson::Record(r) => {
                let mut required_attrs: HashMap<SmolStr, Type> = HashMap::new();
                for (k, v_prime) in r {
                    let t = Self::jsonval_to_type_helper(v_prime, action_id);
                    match t {
                        Ok(ty) => required_attrs.insert(k.clone(), ty),
                        Err(e) => return Err(e),
                    };
                }
                Ok(Type::record_with_required_attributes(
                    required_attrs,
                    OpenTag::ClosedAttributes,
                ))
            }
            CedarValueJson::Set(v) => match v.get(0) {
                //sets with elements of different types will be rejected elsewhere
                None => Err(SchemaError::ActionAttributesContainEmptySet(
                    action_id.clone(),
                )),
                Some(element) => {
                    let element_type = Self::jsonval_to_type_helper(element, action_id);
                    match element_type {
                        Ok(t) => Ok(Type::Set {
                            element_type: Some(Box::new(t)),
                        }),
                        Err(_) => element_type,
                    }
                }
            },
            CedarValueJson::EntityEscape { __entity: _ } => {
                Err(SchemaError::UnsupportedActionAttribute(
                    action_id.clone(),
                    "entity escape (`__entity`)".to_owned(),
                ))
            }
            CedarValueJson::ExprEscape { __expr: _ } => {
                Err(SchemaError::UnsupportedActionAttribute(
                    action_id.clone(),
                    "expression escape (`__expr`)".to_owned(),
                ))
            }
            CedarValueJson::ExtnEscape { __extn: _ } => {
                Err(SchemaError::UnsupportedActionAttribute(
                    action_id.clone(),
                    "extension function escape (`__extn`)".to_owned(),
                ))
            }
        }
    }

    //Convert jsonval map to attributes
    fn convert_attr_jsonval_map_to_attributes(
        m: HashMap<SmolStr, CedarValueJson>,
        action_id: &EntityUID,
    ) -> Result<(Attributes, HashMap<SmolStr, RestrictedExpr>)> {
        let mut attr_types: HashMap<SmolStr, Type> = HashMap::new();
        let mut attr_values: HashMap<SmolStr, RestrictedExpr> = HashMap::new();

        for (k, v) in m {
            let t = Self::jsonval_to_type_helper(&v, action_id);
            match t {
                Ok(ty) => attr_types.insert(k.clone(), ty),
                Err(e) => return Err(e),
            };

            // As an artifact of the limited `CedarValueJson` variants accepted by
            // `Self::jsonval_to_type_helper`, we know that this function will
            // never error. Also note that this is only ever executed when
            // action attributes are enabled, but they cannot be enabled when
            // using Cedar through the public API. This is fortunate because
            // handling an error here would mean adding a new error variant to
            // `SchemaError` in the public API, but we didn't make that enum
            // `non_exhaustive`, so any new variants are a breaking change.
            // PANIC SAFETY: see above
            #[allow(clippy::expect_used)]
            let e = v.into_expr(|| JsonDeserializationErrorContext::EntityAttribute { uid: action_id.clone(), attr: k.clone() }).expect("`Self::jsonval_to_type_helper` will always return `Err` for a `CedarValueJson` that might make `into_expr` return `Err`");
            attr_values.insert(k.clone(), e);
        }
        Ok((
            Attributes::with_required_attributes(attr_types),
            attr_values,
        ))
    }

    // Transform the schema data structures for actions into the structures used
    // internally by the validator. This is mostly accomplished by directly
    // copying data between fields.
    fn build_action_ids(
        schema_file_actions: HashMap<SmolStr, ActionType>,
        schema_namespace: Option<&Name>,
    ) -> Result<ActionsDef> {
        Ok(ActionsDef {
            actions: schema_file_actions
                .into_iter()
                .map(|(action_id_str, action_type)| -> Result<_> {
                    let action_id = Self::parse_action_id_with_namespace(
                        &ActionEntityUID::default_type(action_id_str),
                        schema_namespace,
                    )?;

                    let (principal_types, resource_types, context) = action_type
                        .applies_to
                        .map(|applies_to| {
                            (
                                applies_to.principal_types,
                                applies_to.resource_types,
                                applies_to.context,
                            )
                        })
                        .unwrap_or_default();

                    // Convert the entries in the `appliesTo` lists into sets of
                    // `EntityTypes`. If one of the lists is `None` (absent from the
                    // schema), then the specification is undefined.
                    let applies_to = ValidatorApplySpec::new(
                        Self::parse_apply_spec_type_list(principal_types, schema_namespace)?,
                        Self::parse_apply_spec_type_list(resource_types, schema_namespace)?,
                    );

                    let context = Self::try_schema_type_into_validator_type(
                        schema_namespace,
                        context.into_inner(),
                    )?;

                    let parents = action_type
                        .member_of
                        .unwrap_or_default()
                        .iter()
                        .map(|parent| -> Result<_> {
                            Self::parse_action_id_with_namespace(parent, schema_namespace)
                        })
                        .collect::<Result<HashSet<_>>>()?;

                    let (attribute_types, attributes) =
                        Self::convert_attr_jsonval_map_to_attributes(
                            action_type.attributes.unwrap_or_default(),
                            &action_id,
                        )?;

                    Ok((
                        action_id,
                        ActionFragment {
                            context,
                            applies_to,
                            parents,
                            attribute_types,
                            attributes,
                        },
                    ))
                })
                .collect::<Result<HashMap<_, _>>>()?,
        })
    }

    // Check that `schema_file` uses actions in a way consistent with the
    // specified `action_behavior`. When the behavior specifies that actions
    // should not be used in groups and should not have attributes, then this
    // function will return `Err` if it sees any action groups or attributes
    // declared in the schema.
    fn check_action_behavior(
        schema_file: &NamespaceDefinition,
        action_behavior: ActionBehavior,
    ) -> Result<()> {
        if schema_file
            .entity_types
            .iter()
            // The `name` in an entity type declaration cannot be qualified
            // with a namespace (it always implicitly takes the schema
            // namespace), so we do this comparison directly.
            .any(|(name, _)| name == ACTION_ENTITY_TYPE)
        {
            return Err(SchemaError::ActionEntityTypeDeclared);
        }
        if action_behavior == ActionBehavior::ProhibitAttributes {
            let mut actions_with_attributes: Vec<String> = Vec::new();
            for (name, a) in &schema_file.actions {
                if a.attributes.is_some() {
                    actions_with_attributes.push(name.to_string());
                }
            }
            if !actions_with_attributes.is_empty() {
                return Err(SchemaError::UnsupportedFeature(
                    UnsupportedFeature::ActionAttributes(actions_with_attributes),
                ));
            }
        }

        Ok(())
    }

    /// Given the attributes for an entity type or action context as written in
    /// a schema file, convert the types of the attributes into the `Type` data
    /// structure used by the typechecker, and return the result as a map from
    /// attribute name to type.
    fn parse_record_attributes(
        schema_namespace: Option<&Name>,
        attrs: impl IntoIterator<Item = (SmolStr, TypeOfAttribute)>,
    ) -> Result<WithUnresolvedTypeDefs<Attributes>> {
        let attrs_with_type_defs = attrs
            .into_iter()
            .map(|(attr, ty)| -> Result<_> {
                Ok((
                    attr,
                    (
                        Self::try_schema_type_into_validator_type(schema_namespace, ty.ty)?,
                        ty.required,
                    ),
                ))
            })
            .collect::<Result<Vec<_>>>()?;
        Ok(WithUnresolvedTypeDefs::new(|typ_defs| {
            attrs_with_type_defs
                .into_iter()
                .map(|(s, (attr_ty, is_req))| {
                    attr_ty
                        .resolve_type_defs(typ_defs)
                        .map(|ty| (s, AttributeType::new(ty, is_req)))
                })
                .collect::<Result<Vec<_>>>()
                .map(Attributes::with_attributes)
        }))
    }

    /// Take an optional list of entity type name strings from an action apply
    /// spec and parse it into a set of `Name`s for those entity types. If any
    /// of the entity type names cannot be parsed, then the `Err` case is
    /// returned, and it will indicate which name did not parse.
    fn parse_apply_spec_type_list(
        types: Option<Vec<SmolStr>>,
        namespace: Option<&Name>,
    ) -> Result<HashSet<EntityType>> {
        types
            .map(|types| {
                types
                    .iter()
                    // Parse each type name string into a `Name`, generating an
                    // `EntityTypeParseError` when the string is not a valid
                    // name.
                    .map(|ty_str| {
                        Ok(EntityType::Concrete(
                            Self::parse_possibly_qualified_name_with_default_namespace(
                                ty_str, namespace,
                            )
                            .map_err(SchemaError::ParseEntityType)?,
                        ))
                    })
                    // Fail if any of the types failed.
                    .collect::<Result<HashSet<_>>>()
            })
            .unwrap_or_else(|| Ok(HashSet::from([EntityType::Unspecified])))
    }

    // Parse a `Name` from a string (possibly including namespaces). If it is
    // not qualified with any namespace, then apply the  default namespace to
    // create a qualified name.  Do not modify any existing namespace on the
    // type.
    pub(crate) fn parse_possibly_qualified_name_with_default_namespace(
        name_str: &SmolStr,
        default_namespace: Option<&Name>,
    ) -> std::result::Result<Name, ParseErrors> {
        let name = Name::from_normalized_str(name_str)?;

        let qualified_name = if name.namespace_components().next().is_some() {
            // The name is already qualified. Don't touch it.
            name
        } else {
            // The name does not have a namespace, so qualify the type to
            // use the default.
            match default_namespace {
                Some(namespace) => {
                    Name::type_in_namespace(name.basename().clone(), namespace.clone())
                }
                None => name,
            }
        };

        Ok(qualified_name)
    }

    /// Parse a name from a string into the `Id` (basename only).  Then
    /// initialize the namespace for this type with the provided namespace vec
    /// to create the qualified `Name`.
    fn parse_unqualified_name_with_namespace(
        type_name: impl AsRef<str>,
        namespace: Option<Name>,
    ) -> std::result::Result<Name, ParseErrors> {
        let type_name = Id::from_normalized_str(type_name.as_ref())?;
        match namespace {
            Some(namespace) => Ok(Name::type_in_namespace(type_name, namespace)),
            None => Ok(Name::unqualified_name(type_name)),
        }
    }

    /// Take an action identifier as a string and use it to construct an
    /// EntityUID for that action. The entity type of the action will always
    /// have the base type `Action`. The type will be qualified with any
    /// namespace provided in the `namespace` argument or with the namespace
    /// inside the ActionEntityUID if one is present.
    fn parse_action_id_with_namespace(
        action_id: &ActionEntityUID,
        namespace: Option<&Name>,
    ) -> Result<EntityUID> {
        let namespaced_action_type = if let Some(action_ty) = &action_id.ty {
            Self::parse_possibly_qualified_name_with_default_namespace(action_ty, namespace)
                .map_err(SchemaError::ParseEntityType)?
        } else {
            // PANIC SAFETY: The constant ACTION_ENTITY_TYPE is valid entity type.
            #[allow(clippy::expect_used)]
            let id = Id::from_normalized_str(ACTION_ENTITY_TYPE).expect(
                "Expected that the constant ACTION_ENTITY_TYPE would be a valid entity type.",
            );
            match namespace {
                Some(namespace) => Name::type_in_namespace(id, namespace.clone()),
                None => Name::unqualified_name(id),
            }
        };
        Ok(EntityUID::from_components(
            namespaced_action_type,
            Eid::new(action_id.id.clone()),
        ))
    }

    /// Implemented to convert a type as written in the schema json format into the
    /// `Type` type used by the validator. Conversion can fail if an entity or
    /// record attribute name is invalid. It will also fail for some types that can
    /// be written in the schema, but are not yet implemented in the typechecking
    /// logic.
    pub(crate) fn try_schema_type_into_validator_type(
        default_namespace: Option<&Name>,
        schema_ty: SchemaType,
    ) -> Result<WithUnresolvedTypeDefs<Type>> {
        match schema_ty {
            SchemaType::Type(SchemaTypeVariant::String) => Ok(Type::primitive_string().into()),
            SchemaType::Type(SchemaTypeVariant::Long(SchemaLongDetails { bounds_opt })) => {
                match bounds_opt {
                    None => Ok(Type::long_max_bounds().into()),
                    Some(SchemaLongBounds { min, max }) => {
                        if min <= max {
                            Ok(Type::long_bounded(min, max).into())
                        } else {
                            Err(SchemaError::MalformedLongBounds)
                        }
                    }
                }
            }
            SchemaType::Type(SchemaTypeVariant::Boolean) => Ok(Type::primitive_boolean().into()),
            SchemaType::Type(SchemaTypeVariant::Set { element }) => Ok(
                Self::try_schema_type_into_validator_type(default_namespace, *element)?
                    .map(Type::set),
            ),
            SchemaType::Type(SchemaTypeVariant::Record {
                attributes,
                additional_attributes,
            }) => {
                if additional_attributes {
                    Err(SchemaError::UnsupportedFeature(
                        UnsupportedFeature::OpenRecordsAndEntities,
                    ))
                } else {
                    Ok(
                        Self::parse_record_attributes(default_namespace, attributes)?.map(
                            |attrs| Type::record_with_attributes(attrs, OpenTag::ClosedAttributes),
                        ),
                    )
                }
            }
            SchemaType::Type(SchemaTypeVariant::Entity { name }) => {
                let entity_type_name = Self::parse_possibly_qualified_name_with_default_namespace(
                    &name,
                    default_namespace,
                )
                .map_err(SchemaError::ParseEntityType)?;
                Ok(Type::named_entity_reference(entity_type_name).into())
            }
            SchemaType::Type(SchemaTypeVariant::Extension { name }) => {
                let extension_type_name =
                    Name::from_normalized_str(&name).map_err(SchemaError::ParseExtensionType)?;
                Ok(Type::extension(extension_type_name).into())
            }
            SchemaType::TypeDef { type_name } => {
                let defined_type_name = Self::parse_possibly_qualified_name_with_default_namespace(
                    &type_name,
                    default_namespace,
                )
                .map_err(SchemaError::ParseCommonType)?;
                Ok(WithUnresolvedTypeDefs::new(move |typ_defs| {
                    typ_defs.get(&defined_type_name).cloned().ok_or(
                        SchemaError::UndeclaredCommonTypes(HashSet::from([type_name.to_string()])),
                    )
                }))
            }
        }
    }

    /// Access the `Name` for the namespace of this definition.
    pub fn namespace(&self) -> &Option<Name> {
        &self.namespace
    }
}

=======
>>>>>>> d97eae83
#[derive(Debug)]
pub struct ValidatorSchemaFragment(Vec<ValidatorNamespaceDef>);

impl TryInto<ValidatorSchemaFragment> for SchemaFragment {
    type Error = SchemaError;

    fn try_into(self) -> Result<ValidatorSchemaFragment> {
        ValidatorSchemaFragment::from_schema_fragment(self, ActionBehavior::default())
    }
}

impl ValidatorSchemaFragment {
    pub fn from_namespaces(namespaces: impl IntoIterator<Item = ValidatorNamespaceDef>) -> Self {
        Self(namespaces.into_iter().collect())
    }

    pub fn from_schema_fragment(
        fragment: SchemaFragment,
        action_behavior: ActionBehavior,
    ) -> Result<Self> {
        Ok(Self(
            fragment
                .0
                .into_iter()
                .map(|(fragment_ns, ns_def)| {
                    ValidatorNamespaceDef::from_namespace_definition(
                        Some(fragment_ns),
                        ns_def,
                        action_behavior,
                    )
                })
                .collect::<Result<Vec<_>>>()?,
        ))
    }

    /// Access the `Name`s for the namespaces in this fragment.
    pub fn namespaces(&self) -> impl Iterator<Item = &Option<Name>> {
        self.0.iter().map(|d| d.namespace())
    }
}

#[serde_as]
#[derive(Clone, Debug, Serialize)]
pub struct ValidatorSchema {
    /// Map from entity type names to the ValidatorEntityType object.
    #[serde(rename = "entityTypes")]
    #[serde_as(as = "Vec<(_, _)>")]
    entity_types: HashMap<Name, ValidatorEntityType>,

    /// Map from action id names to the ValidatorActionId object.
    #[serde(rename = "actionIds")]
    #[serde_as(as = "Vec<(_, _)>")]
    action_ids: HashMap<EntityUID, ValidatorActionId>,
}

impl std::str::FromStr for ValidatorSchema {
    type Err = SchemaError;

    fn from_str(s: &str) -> Result<Self> {
        serde_json::from_str::<SchemaFragment>(s)?.try_into()
    }
}

impl TryFrom<NamespaceDefinition> for ValidatorSchema {
    type Error = SchemaError;

    fn try_from(nsd: NamespaceDefinition) -> Result<ValidatorSchema> {
        ValidatorSchema::from_schema_fragments([ValidatorSchemaFragment::from_namespaces([
            nsd.try_into()?
        ])])
    }
}

impl TryFrom<SchemaFragment> for ValidatorSchema {
    type Error = SchemaError;

    fn try_from(frag: SchemaFragment) -> Result<ValidatorSchema> {
        ValidatorSchema::from_schema_fragments([frag.try_into()?])
    }
}

impl ValidatorSchema {
    // Create a ValidatorSchema without any entity types or actions ids.
    pub fn empty() -> ValidatorSchema {
        Self {
            entity_types: HashMap::new(),
            action_ids: HashMap::new(),
        }
    }

    /// Construct a `ValidatorSchema` from a JSON value (which should be an
    /// object matching the `SchemaFileFormat` shape).
    pub fn from_json_value(json: serde_json::Value) -> Result<Self> {
        Self::from_schema_file(
            SchemaFragment::from_json_value(json)?,
            ActionBehavior::default(),
        )
    }

    /// Construct a `ValidatorSchema` directly from a file.
    pub fn from_file(file: impl std::io::Read) -> Result<Self> {
        Self::from_schema_file(SchemaFragment::from_file(file)?, ActionBehavior::default())
    }

    pub fn from_schema_file(
        schema_file: SchemaFragment,
        action_behavior: ActionBehavior,
    ) -> Result<ValidatorSchema> {
        Self::from_schema_fragments([ValidatorSchemaFragment::from_schema_fragment(
            schema_file,
            action_behavior,
        )?])
    }

    /// Construct a new `ValidatorSchema` from some number of schema fragments.
    pub fn from_schema_fragments(
        fragments: impl IntoIterator<Item = ValidatorSchemaFragment>,
    ) -> Result<ValidatorSchema> {
        let mut type_defs = HashMap::new();
        let mut entity_type_fragments = HashMap::new();
        let mut action_fragments = HashMap::new();

        for ns_def in fragments.into_iter().flat_map(|f| f.0.into_iter()) {
            // Build aggregate maps for the declared typedefs, entity types, and
            // actions, checking that nothing is defined twice.  Namespaces were
            // already added by the `ValidatorNamespaceDef`, so the same base
            // type name may appear multiple times so long as the namespaces are
            // different.
            for (name, ty) in ns_def.type_defs.type_defs {
                match type_defs.entry(name) {
                    Entry::Vacant(v) => v.insert(ty),
                    Entry::Occupied(o) => {
                        return Err(SchemaError::DuplicateCommonType(o.key().to_string()));
                    }
                };
            }

            for (name, entity_type) in ns_def.entity_types.entity_types {
                match entity_type_fragments.entry(name) {
                    Entry::Vacant(v) => v.insert(entity_type),
                    Entry::Occupied(o) => {
                        return Err(SchemaError::DuplicateEntityType(o.key().to_string()))
                    }
                };
            }

            for (action_euid, action) in ns_def.actions.actions {
                match action_fragments.entry(action_euid) {
                    Entry::Vacant(v) => v.insert(action),
                    Entry::Occupied(o) => {
                        return Err(SchemaError::DuplicateAction(o.key().to_string()))
                    }
                };
            }
        }

        // Invert the `parents` relation defined by entities and action so far
        // to get a `children` relation.
        let mut entity_children = HashMap::new();
        for (name, entity_type) in entity_type_fragments.iter() {
            for parent in entity_type.parents.iter() {
                entity_children
                    .entry(parent.clone())
                    .or_insert_with(HashSet::new)
                    .insert(name.clone());
            }
        }

        let mut entity_types = entity_type_fragments
            .into_iter()
            .map(|(name, entity_type)| -> Result<_> {
                // Keys of the `entity_children` map were values of an
                // `memberOfTypes` list, so they might not have been declared in
                // their fragment.  By removing entries from `entity_children`
                // where the key is a declared name, we will be left with a map
                // where the keys are undeclared. These keys are used to report
                // an error when undeclared entity types are referenced inside a
                // `memberOfTypes` list. The error is reported alongside the
                // error for any other undeclared entity types by
                // `check_for_undeclared`.
                let descendants = entity_children.remove(&name).unwrap_or_default();
                Ok((
                    name.clone(),
                    ValidatorEntityType {
                        name: name.clone(),
                        descendants,
                        attributes: Self::record_attributes_or_none(
                            entity_type.attributes.resolve_type_defs(&type_defs)?,
                        )
                        .ok_or(SchemaError::ContextOrShapeNotRecord(
                            ContextOrShape::EntityTypeShape(name),
                        ))?,
                    },
                ))
            })
            .collect::<Result<HashMap<_, _>>>()?;

        let mut action_children = HashMap::new();
        for (euid, action) in action_fragments.iter() {
            for parent in action.parents.iter() {
                action_children
                    .entry(parent.clone())
                    .or_insert_with(HashSet::new)
                    .insert(euid.clone());
            }
        }
        let mut action_ids = action_fragments
            .into_iter()
            .map(|(name, action)| -> Result<_> {
                let descendants = action_children.remove(&name).unwrap_or_default();

                Ok((
                    name.clone(),
                    ValidatorActionId {
                        name: name.clone(),
                        applies_to: action.applies_to,
                        descendants,
                        context: Self::record_attributes_or_none(
                            action.context.resolve_type_defs(&type_defs)?,
                        )
                        .ok_or(SchemaError::ContextOrShapeNotRecord(
                            ContextOrShape::ActionContext(name),
                        ))?,
                        attribute_types: action.attribute_types,
                        attributes: action.attributes,
                    },
                ))
            })
            .collect::<Result<HashMap<_, _>>>()?;

        // We constructed entity types and actions with child maps, but we need
        // transitively closed descendants.
        compute_tc(&mut entity_types, false)?;
        // Pass `true` here so that we also check that the action hierarchy does
        // not contain cycles.
        compute_tc(&mut action_ids, true)?;

        // Return with an error if there is an undeclared entity or action
        // referenced in any fragment. `{entity,action}_children` are provided
        // for the `undeclared_parent_{entities,actions}` arguments because
        // removed keys from these maps as we encountered declarations for the
        // entity types or actions. Any keys left in the map are therefore
        // undeclared.
        Self::check_for_undeclared(
            &entity_types,
            entity_children.into_keys(),
            &action_ids,
            action_children.into_keys(),
        )?;

        Ok(ValidatorSchema {
            entity_types,
            action_ids,
        })
    }

    /// Check that all entity types and actions referenced in the schema are in
    /// the set of declared entity type or action names. Point of caution: this
    /// function assumes that all entity types are fully qualified. This is
    /// handled by the `SchemaFragment` constructor.
    fn check_for_undeclared(
        entity_types: &HashMap<Name, ValidatorEntityType>,
        undeclared_parent_entities: impl IntoIterator<Item = Name>,
        action_ids: &HashMap<EntityUID, ValidatorActionId>,
        undeclared_parent_actions: impl IntoIterator<Item = EntityUID>,
    ) -> Result<()> {
        // When we constructed `entity_types`, we removed entity types from  the
        // `entity_children` map as we encountered a declaration for that type.
        // Any entity types left in the map are therefore undeclared. These are
        // any undeclared entity types which appeared in a `memberOf` list.
        let mut undeclared_e = undeclared_parent_entities
            .into_iter()
            .map(|n| n.to_string())
            .collect::<HashSet<_>>();
        // Looking at entity types, we need to check entity references in
        // attribute types. We already know that all elements of the
        // `descendants` list were declared because the list is a result of
        // inverting the `memberOf` relationship which mapped declared entity
        // types to their parent entity types.
        for entity_type in entity_types.values() {
            for (_, attr_typ) in entity_type.attributes() {
                Self::check_undeclared_in_type(
                    &attr_typ.attr_type,
                    entity_types,
                    &mut undeclared_e,
                );
            }
        }

        // Undeclared actions in a `memberOf` list.
        let undeclared_a = undeclared_parent_actions
            .into_iter()
            .map(|n| n.to_string())
            .collect::<HashSet<_>>();
        // For actions, we check entity references in the context attribute
        // types and `appliesTo` lists. See the `entity_types` loop for why the
        // `descendants` list is not checked.
        for action in action_ids.values() {
            for (_, attr_typ) in action.context.iter() {
                Self::check_undeclared_in_type(
                    &attr_typ.attr_type,
                    entity_types,
                    &mut undeclared_e,
                );
            }

            for p_entity in action.applies_to.applicable_principal_types() {
                match p_entity {
                    EntityType::Concrete(p_entity) => {
                        if !entity_types.contains_key(p_entity) {
                            undeclared_e.insert(p_entity.to_string());
                        }
                    }
                    EntityType::Unspecified => (),
                }
            }

            for r_entity in action.applies_to.applicable_resource_types() {
                match r_entity {
                    EntityType::Concrete(r_entity) => {
                        if !entity_types.contains_key(r_entity) {
                            undeclared_e.insert(r_entity.to_string());
                        }
                    }
                    EntityType::Unspecified => (),
                }
            }
        }
        if !undeclared_e.is_empty() {
            return Err(SchemaError::UndeclaredEntityTypes(undeclared_e));
        }
        if !undeclared_a.is_empty() {
            return Err(SchemaError::UndeclaredActions(undeclared_a));
        }

        Ok(())
    }

    fn record_attributes_or_none(ty: Type) -> Option<Attributes> {
        match ty {
            Type::EntityOrRecord(EntityRecordKind::Record { attrs, .. }) => Some(attrs),
            _ => None,
        }
    }

    // Check that all entity types appearing inside a type are in the set of
    // declared entity types, adding any undeclared entity types to the
    // `undeclared_types` set.
    fn check_undeclared_in_type(
        ty: &Type,
        entity_types: &HashMap<Name, ValidatorEntityType>,
        undeclared_types: &mut HashSet<String>,
    ) {
        match ty {
            Type::EntityOrRecord(EntityRecordKind::Entity(lub)) => {
                for name in lub.iter() {
                    if !entity_types.contains_key(name) {
                        undeclared_types.insert(name.to_string());
                    }
                }
            }

            Type::EntityOrRecord(EntityRecordKind::Record { attrs, .. }) => {
                for (_, attr_ty) in attrs.iter() {
                    Self::check_undeclared_in_type(
                        &attr_ty.attr_type,
                        entity_types,
                        undeclared_types,
                    );
                }
            }

            Type::Set {
                element_type: Some(element_type),
            } => Self::check_undeclared_in_type(element_type, entity_types, undeclared_types),

            _ => (),
        }
    }

    /// Lookup the ValidatorActionId object in the schema with the given name.
    pub fn get_action_id(&self, action_id: &EntityUID) -> Option<&ValidatorActionId> {
        self.action_ids.get(action_id)
    }

    /// Lookup the ValidatorEntityType object in the schema with the given name.
    pub fn get_entity_type(&self, entity_type_id: &Name) -> Option<&ValidatorEntityType> {
        self.entity_types.get(entity_type_id)
    }

    /// Return true when the entity_type_id corresponds to a valid entity type.
    pub(crate) fn is_known_action_id(&self, action_id: &EntityUID) -> bool {
        self.action_ids.contains_key(action_id)
    }

    /// Return true when the entity_type_id corresponds to a valid entity type.
    pub(crate) fn is_known_entity_type(&self, entity_type: &Name) -> bool {
        self.entity_types.contains_key(entity_type)
    }

    /// An iterator over the action ids in the schema.
    pub(crate) fn known_action_ids(&self) -> impl Iterator<Item = &EntityUID> {
        self.action_ids.keys()
    }

    /// An iterator over the entity type names in the schema.
    pub(crate) fn known_entity_types(&self) -> impl Iterator<Item = &Name> {
        self.entity_types.keys()
    }

    /// An iterator matching the entity Types to their Validator Types
    pub fn entity_types(&self) -> impl Iterator<Item = (&Name, &ValidatorEntityType)> {
        self.entity_types.iter()
    }

    /// Get the validator entity equal to an EUID using the component for a head
    /// var kind.
    pub(crate) fn get_entity_eq<'a, H, K>(&self, var: H, euid: EntityUID) -> Option<K>
    where
        H: 'a + HeadVar<K>,
        K: 'a,
    {
        var.get_euid_component(euid)
    }

    /// Get the validator entities that are in the descendants of an EUID using
    /// the component for a head var kind.
    pub(crate) fn get_entities_in<'a, H, K>(
        &'a self,
        var: H,
        euid: EntityUID,
    ) -> impl Iterator<Item = K> + 'a
    where
        H: 'a + HeadVar<K>,
        K: 'a + Clone,
    {
        var.get_descendants_if_present(self, euid.clone())
            .into_iter()
            .flatten()
            .map(Clone::clone)
            .chain(var.get_euid_component_if_present(self, euid))
    }

    /// Get the validator entities that are in the descendants of any of the
    /// entities in a set of EUID using the component for a head var kind.
    pub(crate) fn get_entities_in_set<'a, H, K>(
        &'a self,
        var: H,
        euids: impl IntoIterator<Item = EntityUID> + 'a,
    ) -> impl Iterator<Item = K> + 'a
    where
        H: 'a + HeadVar<K>,
        K: 'a + Clone,
    {
        euids
            .into_iter()
            .flat_map(move |e| self.get_entities_in(var, e))
    }

    /// Since different Actions have different schemas for `Context`, you must
    /// specify the `Action` in order to get a `ContextSchema`.
    ///
    /// Returns `None` if the action is not in the schema.
    pub fn get_context_schema(
        &self,
        action: &EntityUID,
    ) -> Option<impl cedar_policy_core::entities::ContextSchema> {
        self.get_action_id(action).map(|action_id| {
            // The invariant on `ContextSchema` requires that the inner type is
            // representable as a schema type. Here we build a closed record
            // type, which are representable as long as their values are
            // representable. The values are representable because they are
            // taken from the context of a `ValidatorActionId` which was
            // constructed directly from a schema.
            ContextSchema(crate::types::Type::record_with_attributes(
                action_id
                    .context
                    .iter()
                    .map(|(k, v)| (k.clone(), v.clone())),
                OpenTag::ClosedAttributes,
            ))
        })
    }

    /// Construct an `Entity` object for each action in the schema
    fn action_entities_iter(&self) -> impl Iterator<Item = cedar_policy_core::ast::Entity> + '_ {
        // We could store the un-inverted `memberOf` relation for each action,
        // but I [john-h-kastner-aws] judge that the current implementation is
        // actually less error prone, as it minimizes the threading of data
        // structures through some complicated bits of schema construction code,
        // and avoids computing the TC twice.
        let mut action_ancestors: HashMap<&EntityUID, HashSet<EntityUID>> = HashMap::new();
        for (action_euid, action_def) in &self.action_ids {
            for descendant in &action_def.descendants {
                action_ancestors
                    .entry(descendant)
                    .or_default()
                    .insert(action_euid.clone());
            }
        }
        self.action_ids.iter().map(move |(action_id, action)| {
            Entity::new(
                action_id.clone(),
                action.attributes.clone(),
                action_ancestors.remove(action_id).unwrap_or_default(),
            )
        })
    }

    /// Invert the action hierarchy to get the ancestor relation expected for
    /// the `Entity` datatype instead of descendant as stored by the schema.
    pub fn action_entities(&self) -> cedar_policy_core::entities::Result<Entities> {
        Entities::from_entities(
            self.action_entities_iter(),
            TCComputation::AssumeAlreadyComputed,
        )
    }
}

/// Struct which carries enough information that it can (efficiently) impl Core's `Schema`
pub struct CoreSchema<'a> {
    /// Contains all the information
    schema: &'a ValidatorSchema,
    /// For easy lookup, this is a map from action name to `Entity` object
    /// for each action in the schema. This information is contained in the
    /// `ValidatorSchema`, but not efficient to extract -- getting the `Entity`
    /// from the `ValidatorSchema` is O(N) as of this writing, but with this
    /// cache it's O(1).
    actions: HashMap<EntityUID, Arc<Entity>>,
}

impl<'a> CoreSchema<'a> {
    pub fn new(schema: &'a ValidatorSchema) -> Self {
        Self {
            actions: schema
                .action_entities_iter()
                .map(|e| (e.uid(), Arc::new(e)))
                .collect(),
            schema,
        }
    }
}

impl<'a> cedar_policy_core::entities::Schema for CoreSchema<'a> {
    type EntityTypeDescription = EntityTypeDescription;

    fn entity_type(
        &self,
        entity_type: &cedar_policy_core::ast::EntityType,
    ) -> Option<EntityTypeDescription> {
        match entity_type {
            cedar_policy_core::ast::EntityType::Unspecified => None, // Unspecified entities cannot be declared in the schema and should not appear in JSON data
            cedar_policy_core::ast::EntityType::Concrete(name) => {
                EntityTypeDescription::new(self.schema, name)
            }
        }
    }

    fn action(&self, action: &EntityUID) -> Option<Arc<cedar_policy_core::ast::Entity>> {
        self.actions.get(action).map(Arc::clone)
    }

    fn entity_types_with_basename<'b>(
        &'b self,
        basename: &'b Id,
    ) -> Box<dyn Iterator<Item = EntityType> + 'b> {
        Box::new(self.schema.entity_types().filter_map(move |(name, _)| {
            if name.basename() == basename {
                Some(EntityType::Concrete(name.clone()))
            } else {
                None
            }
        }))
    }
}

/// Struct which carries enough information that it can impl Core's `EntityTypeDescription`
pub struct EntityTypeDescription {
    /// Core `EntityType` this is describing
    core_type: cedar_policy_core::ast::EntityType,
    /// Contains most of the schema information for this entity type
    validator_type: ValidatorEntityType,
    /// Allowed parent types for this entity type. (As of this writing, this
    /// information is not contained in the `validator_type` by itself.)
    allowed_parent_types: Arc<HashSet<cedar_policy_core::ast::EntityType>>,
}

impl EntityTypeDescription {
    /// Create a description of the given type in the given schema.
    /// Returns `None` if the given type is not in the given schema.
    pub fn new(schema: &ValidatorSchema, type_name: &Name) -> Option<Self> {
        Some(Self {
            core_type: cedar_policy_core::ast::EntityType::Concrete(type_name.clone()),
            validator_type: schema.get_entity_type(type_name).cloned()?,
            allowed_parent_types: {
                let mut set = HashSet::new();
                for (possible_parent_typename, possible_parent_et) in &schema.entity_types {
                    if possible_parent_et.descendants.contains(type_name) {
                        set.insert(cedar_policy_core::ast::EntityType::Concrete(
                            possible_parent_typename.clone(),
                        ));
                    }
                }
                Arc::new(set)
            },
        })
    }
}

impl cedar_policy_core::entities::EntityTypeDescription for EntityTypeDescription {
    fn entity_type(&self) -> cedar_policy_core::ast::EntityType {
        self.core_type.clone()
    }

    fn attr_type(&self, attr: &str) -> Option<cedar_policy_core::entities::SchemaType> {
        let attr_type: &crate::types::Type = &self.validator_type.attr(attr)?.attr_type;
        // This converts a type from a schema into the representation of schema
        // types used by core. `attr_type` is taken from a `ValidatorEntityType`
        // which was constructed from a schema.
        // PANIC SAFETY: see above
        #[allow(clippy::expect_used)]
        let core_schema_type: cedar_policy_core::entities::SchemaType = attr_type
            .clone()
            .try_into()
            .expect("failed to convert validator type into Core SchemaType");
        debug_assert!(attr_type.is_consistent_with(&core_schema_type));
        Some(core_schema_type)
    }

    fn required_attrs<'s>(&'s self) -> Box<dyn Iterator<Item = SmolStr> + 's> {
        Box::new(
            self.validator_type
                .attributes
                .iter()
                .filter(|(_, ty)| ty.is_required)
                .map(|(attr, _)| attr.clone()),
        )
    }

    fn allowed_parent_types(&self) -> Arc<HashSet<cedar_policy_core::ast::EntityType>> {
        Arc::clone(&self.allowed_parent_types)
    }
}

/// Struct which carries enough information that it can impl Core's
/// `ContextSchema` INVARIANT: The `Type` stored in this struct must be
/// representable as a `SchemaType` to avoid panicking in `context_type`.
struct ContextSchema(crate::types::Type);

/// A `Type` contains all the information we need for a Core `ContextSchema`.
impl cedar_policy_core::entities::ContextSchema for ContextSchema {
    fn context_type(&self) -> cedar_policy_core::entities::SchemaType {
        // PANIC SAFETY: By `ContextSchema` invariant, `self.0` is representable as a schema type.
        #[allow(clippy::expect_used)]
        self.0
            .clone()
            .try_into()
            .expect("failed to convert validator type into Core SchemaType")
    }
}

/// This trait configures what sort of entity (principals, actions, or resources)
/// are returned by the function `get_entities_satisfying_constraint`.
pub(crate) trait HeadVar<K>: Copy {
    /// For a validator, get the known entities for this sort of head variable.
    /// This is all entity types (for principals and resources), or actions ids
    /// (for actions) that appear in the service description.
    fn get_known_vars<'a>(
        &self,
        schema: &'a ValidatorSchema,
    ) -> Box<dyn Iterator<Item = &'a K> + 'a>;

    /// Extract the relevant component of an entity uid. This is the entity type
    /// for principals and resources, and the entity id for actions.
    fn get_euid_component(&self, euid: EntityUID) -> Option<K>;

    /// Extract the relevant component of an entity uid if the entity uid is in
    /// the schema. Otherwise return None.
    fn get_euid_component_if_present(&self, schema: &ValidatorSchema, euid: EntityUID)
        -> Option<K>;

    /// Get and iterator containing the valid descendants of an entity, if that
    /// entity exists in the schema. Otherwise None.
    fn get_descendants_if_present<'a>(
        &self,
        schema: &'a ValidatorSchema,
        euid: EntityUID,
    ) -> Option<Box<dyn Iterator<Item = &'a K> + 'a>>;
}

/// Used to have `get_entities_satisfying_constraint` return the
/// `EntityTypeNames` for either principals or resources satisfying the head
/// constraints.
#[derive(Debug, Clone, Copy)]
pub(crate) enum PrincipalOrResourceHeadVar {
    PrincipalOrResource,
}

impl HeadVar<Name> for PrincipalOrResourceHeadVar {
    fn get_known_vars<'a>(
        &self,
        schema: &'a ValidatorSchema,
    ) -> Box<dyn Iterator<Item = &'a Name> + 'a> {
        Box::new(schema.known_entity_types())
    }

    fn get_euid_component(&self, euid: EntityUID) -> Option<Name> {
        let (ty, _) = euid.components();
        match ty {
            EntityType::Unspecified => None,
            EntityType::Concrete(name) => Some(name),
        }
    }

    fn get_euid_component_if_present(
        &self,
        schema: &ValidatorSchema,
        euid: EntityUID,
    ) -> Option<Name> {
        let euid_component = self.get_euid_component(euid)?;
        if schema.is_known_entity_type(&euid_component) {
            Some(euid_component)
        } else {
            None
        }
    }

    fn get_descendants_if_present<'a>(
        &self,
        schema: &'a ValidatorSchema,
        euid: EntityUID,
    ) -> Option<Box<dyn Iterator<Item = &'a Name> + 'a>> {
        let euid_component = self.get_euid_component(euid)?;
        match schema.get_entity_type(&euid_component) {
            Some(entity_type) => Some(Box::new(entity_type.descendants.iter())),
            None => None,
        }
    }
}

/// Used to have `get_entities_satisfying_constraint` return the
/// `ActionIdNames` for actions satisfying the head constraints
#[derive(Debug, Clone, Copy)]
pub(crate) enum ActionHeadVar {
    Action,
}

impl HeadVar<EntityUID> for ActionHeadVar {
    fn get_known_vars<'a>(
        &self,
        schema: &'a ValidatorSchema,
    ) -> Box<dyn Iterator<Item = &'a EntityUID> + 'a> {
        Box::new(schema.known_action_ids())
    }

    fn get_euid_component(&self, euid: EntityUID) -> Option<EntityUID> {
        Some(euid)
    }

    fn get_euid_component_if_present(
        &self,
        schema: &ValidatorSchema,
        euid: EntityUID,
    ) -> Option<EntityUID> {
        let euid_component = self.get_euid_component(euid)?;
        if schema.is_known_action_id(&euid_component) {
            Some(euid_component)
        } else {
            None
        }
    }

    fn get_descendants_if_present<'a>(
        &self,
        schema: &'a ValidatorSchema,
        euid: EntityUID,
    ) -> Option<Box<dyn Iterator<Item = &'a EntityUID> + 'a>> {
        let euid_component = self.get_euid_component(euid)?;
        match schema.get_action_id(&euid_component) {
            Some(action_id) => Some(Box::new(action_id.descendants.iter())),
            None => None,
        }
    }
}

/// Used to write a schema implicitly overriding the default handling of action
/// groups.
#[derive(Debug, Clone, Deserialize)]
#[serde(transparent)]
pub(crate) struct NamespaceDefinitionWithActionAttributes(pub(crate) NamespaceDefinition);

impl TryInto<ValidatorSchema> for NamespaceDefinitionWithActionAttributes {
    type Error = SchemaError;

    fn try_into(self) -> Result<ValidatorSchema> {
        ValidatorSchema::from_schema_fragments([ValidatorSchemaFragment::from_namespaces([
            ValidatorNamespaceDef::from_namespace_definition(
                None,
                self.0,
                crate::ActionBehavior::PermitAttributes,
            )?,
        ])])
    }
}

// PANIC SAFETY unit tests
#[allow(clippy::panic)]
// PANIC SAFETY unit tests
#[allow(clippy::indexing_slicing)]
#[cfg(test)]
mod test {
    use std::{collections::BTreeMap, str::FromStr};

    use crate::types::Type;
    use crate::{SchemaType, SchemaTypeVariant};

    use cedar_policy_core::ast::RestrictedExpr;
    use cedar_policy_core::parser::err::{ParseError, ToASTError};
    use serde_json::json;

    use super::*;

    // Well-formed schema
    #[test]
    fn test_from_schema_file() {
        let src = json!(
        {
            "entityTypes": {
                "User": {
                    "memberOfTypes": [ "Group" ]
                },
                "Group": {
                    "memberOfTypes": []
                },
                "Photo": {
                    "memberOfTypes": [ "Album" ]
                },
                "Album": {
                    "memberOfTypes": []
                }
            },
            "actions": {
                "view_photo": {
                    "appliesTo": {
                        "principalTypes": ["User", "Group"],
                        "resourceTypes": ["Photo"]
                    }
                }
            }
        });
        let schema_file: NamespaceDefinition = serde_json::from_value(src).expect("Parse Error");
        let schema: Result<ValidatorSchema> = schema_file.try_into();
        assert!(schema.is_ok());
    }

    // Duplicate entity "Photo"
    #[test]
    fn test_from_schema_file_duplicate_entity() {
        // Test written using `from_str` instead of `from_value` because the
        // `json!` macro silently ignores duplicate map keys.
        let src = r#"
        {"": {
            "entityTypes": {
                "User": {
                    "memberOfTypes": [ "Group" ]
                },
                "Group": {
                    "memberOfTypes": []
                },
                "Photo": {
                    "memberOfTypes": [ "Album" ]
                },
                "Photo": {
                    "memberOfTypes": []
                }
            },
            "actions": {
                "view_photo": {
                    "memberOf": [],
                    "appliesTo": {
                        "principalTypes": ["User", "Group"],
                        "resourceTypes": ["Photo"]
                    }
                }
            }
        }}"#;

        match ValidatorSchema::from_str(src) {
            Err(SchemaError::Serde(_)) => (),
            _ => panic!("Expected serde error due to duplicate entity type."),
        }
    }

    // Duplicate action "view_photo"
    #[test]
    fn test_from_schema_file_duplicate_action() {
        // Test written using `from_str` instead of `from_value` because the
        // `json!` macro silently ignores duplicate map keys.
        let src = r#"
        {"": {
            "entityTypes": {
                "User": {
                    "memberOfTypes": [ "Group" ]
                },
                "Group": {
                    "memberOfTypes": []
                },
                "Photo": {
                    "memberOfTypes": []
                }
            },
            "actions": {
                "view_photo": {
                    "memberOf": [],
                    "appliesTo": {
                        "principalTypes": ["User", "Group"],
                        "resourceTypes": ["Photo"]
                    }
                },
                "view_photo": { }
            }
        }"#;
        match ValidatorSchema::from_str(src) {
            Err(SchemaError::Serde(_)) => (),
            _ => panic!("Expected serde error due to duplicate action type."),
        }
    }

    // Undefined entity types "Grop", "Usr", "Phoot"
    #[test]
    fn test_from_schema_file_undefined_entities() {
        let src = json!(
        {
            "entityTypes": {
                "User": {
                    "memberOfTypes": [ "Grop" ]
                },
                "Group": {
                    "memberOfTypes": []
                },
                "Photo": {
                    "memberOfTypes": []
                }
            },
            "actions": {
                "view_photo": {
                    "appliesTo": {
                        "principalTypes": ["Usr", "Group"],
                        "resourceTypes": ["Phoot"]
                    }
                }
            }
        });
        let schema_file: NamespaceDefinition = serde_json::from_value(src).expect("Parse Error");
        let schema: Result<ValidatorSchema> = schema_file.try_into();
        match schema {
            Ok(_) => panic!("from_schema_file should have failed"),
            Err(SchemaError::UndeclaredEntityTypes(v)) => {
                assert_eq!(v.len(), 3)
            }
            _ => panic!("Unexpected error from from_schema_file"),
        }
    }

    #[test]
    fn undefined_entity_namespace_member_of() {
        let src = json!(
        {"Foo": {
            "entityTypes": {
                "User": {
                    "memberOfTypes": [ "Foo::Group", "Bar::Group" ]
                },
                "Group": { }
            },
            "actions": {}
        }});
        let schema_file: SchemaFragment = serde_json::from_value(src).expect("Parse Error");
        let schema: Result<ValidatorSchema> = schema_file.try_into();
        match schema {
            Ok(_) => panic!("try_into should have failed"),
            Err(SchemaError::UndeclaredEntityTypes(v)) => {
                assert_eq!(v, HashSet::from(["Bar::Group".to_string()]))
            }
            _ => panic!("Unexpected error from try_into"),
        }
    }

    #[test]
    fn undefined_entity_namespace_applies_to() {
        let src = json!(
        {"Foo": {
            "entityTypes": { "User": { }, "Photo": { } },
            "actions": {
                "view_photo": {
                    "appliesTo": {
                        "principalTypes": ["Foo::User", "Bar::User"],
                        "resourceTypes": ["Photo", "Bar::Photo"],
                    }
                }
            }
        }});
        let schema_file: SchemaFragment = serde_json::from_value(src).expect("Parse Error");
        let schema: Result<ValidatorSchema> = schema_file.try_into();
        match schema {
            Ok(_) => panic!("try_into should have failed"),
            Err(SchemaError::UndeclaredEntityTypes(v)) => {
                assert_eq!(
                    v,
                    HashSet::from(["Bar::Photo".to_string(), "Bar::User".to_string()])
                )
            }
            _ => panic!("Unexpected error from try_into"),
        }
    }

    // Undefined action "photo_actions"
    #[test]
    fn test_from_schema_file_undefined_action() {
        let src = json!(
        {
            "entityTypes": {
                "User": {
                    "memberOfTypes": [ "Group" ]
                },
                "Group": {
                    "memberOfTypes": []
                },
                "Photo": {
                    "memberOfTypes": []
                }
            },
            "actions": {
                "view_photo": {
                    "memberOf": [ {"id": "photo_action"} ],
                    "appliesTo": {
                        "principalTypes": ["User", "Group"],
                        "resourceTypes": ["Photo"]
                    }
                }
            }
        });
        let schema_file: NamespaceDefinition = serde_json::from_value(src).expect("Parse Error");
        let schema: Result<ValidatorSchema> = schema_file.try_into();
        match schema {
            Ok(_) => panic!("from_schema_file should have failed"),
            Err(SchemaError::UndeclaredActions(v)) => assert_eq!(v.len(), 1),
            _ => panic!("Unexpected error from from_schema_file"),
        }
    }

    // Trivial cycle in action hierarchy
    // view_photo -> view_photo
    #[test]
    fn test_from_schema_file_action_cycle1() {
        let src = json!(
        {
            "entityTypes": {},
            "actions": {
                "view_photo": {
                    "memberOf": [ {"id": "view_photo"} ]
                }
            }
        });
        let schema_file: NamespaceDefinition = serde_json::from_value(src).expect("Parse Error");
        let schema: Result<ValidatorSchema> = schema_file.try_into();
        match schema {
            Ok(_) => panic!("from_schema_file should have failed"),
            Err(SchemaError::CycleInActionHierarchy) => (), // expected result
            e => panic!("Unexpected error from from_schema_file: {:?}", e),
        }
    }

    // Slightly more complex cycle in action hierarchy
    // view_photo -> edit_photo -> delete_photo -> view_photo
    #[test]
    fn test_from_schema_file_action_cycle2() {
        let src = json!(
        {
            "entityTypes": {},
            "actions": {
                "view_photo": {
                    "memberOf": [ {"id": "edit_photo"} ]
                },
                "edit_photo": {
                    "memberOf": [ {"id": "delete_photo"} ]
                },
                "delete_photo": {
                    "memberOf": [ {"id": "view_photo"} ]
                },
                "other_action": {
                    "memberOf": [ {"id": "edit_photo"} ]
                }
            }
        });
        let schema_file: NamespaceDefinition = serde_json::from_value(src).expect("Parse Error");
        let schema: Result<ValidatorSchema> = schema_file.try_into();
        match schema {
            Ok(x) => {
                println!("{:?}", x);
                panic!("from_schema_file should have failed");
            }
            Err(SchemaError::CycleInActionHierarchy) => (), // expected result
            e => panic!("Unexpected error from from_schema_file: {:?}", e),
        }
    }

    #[test]
    fn namespaced_schema() {
        let src = r#"
        { "N::S": {
            "entityTypes": {
                "User": {},
                "Photo": {}
            },
            "actions": {
                "view_photo": {
                    "appliesTo": {
                        "principalTypes": ["User"],
                        "resourceTypes": ["Photo"]
                    }
                }
            }
        } }
        "#;
        let schema_file: SchemaFragment = serde_json::from_str(src).expect("Parse Error");
        let schema: ValidatorSchema = schema_file
            .try_into()
            .expect("Namespaced schema failed to convert.");
        dbg!(&schema);
        let user_entity_type = &"N::S::User"
            .parse()
            .expect("Namespaced entity type should have parsed");
        let photo_entity_type = &"N::S::Photo"
            .parse()
            .expect("Namespaced entity type should have parsed");
        assert!(
            schema.entity_types.contains_key(user_entity_type),
            "Expected and entity type User."
        );
        assert!(
            schema.entity_types.contains_key(photo_entity_type),
            "Expected an entity type Photo."
        );
        assert_eq!(
            schema.entity_types.len(),
            2,
            "Expected exactly 2 entity types."
        );
        assert!(
            schema.action_ids.contains_key(
                &"N::S::Action::\"view_photo\""
                    .parse()
                    .expect("Namespaced action should have parsed")
            ),
            "Expected an action \"view_photo\"."
        );
        assert_eq!(schema.action_ids.len(), 1, "Expected exactly 1 action.");

        let apply_spec = &schema
            .action_ids
            .values()
            .next()
            .expect("Expected Action")
            .applies_to;
        assert_eq!(
            apply_spec.applicable_principal_types().collect::<Vec<_>>(),
            vec![&EntityType::Concrete(user_entity_type.clone())]
        );
        assert_eq!(
            apply_spec.applicable_resource_types().collect::<Vec<_>>(),
            vec![&EntityType::Concrete(photo_entity_type.clone())]
        );
    }

    #[test]
    fn cant_use_namespace_in_entity_type() {
        let src = r#"
        {
            "entityTypes": { "NS::User": {} },
            "actions": {}
        }
        "#;
        let schema_file: NamespaceDefinition = serde_json::from_str(src).expect("Parse Error");
        assert!(
            matches!(TryInto::<ValidatorSchema>::try_into(schema_file), Err(SchemaError::ParseEntityType(_))),
            "Expected that namespace in the entity type NS::User would cause a EntityType parse error.");
    }

    #[test]
    fn entity_attribute_entity_type_with_namespace() {
        let schema_json: SchemaFragment = serde_json::from_str(
            r#"
            {"A::B": {
                "entityTypes": {
                    "Foo": {
                        "shape": {
                            "type": "Record",
                            "attributes": {
                                "name": { "type": "Entity", "name": "C::D::Foo" }
                            }
                        }
                    }
                },
                "actions": {}
              }}
            "#,
        )
        .expect("Expected valid schema");

        let schema: Result<ValidatorSchema> = schema_json.try_into();
        match schema {
            Err(SchemaError::UndeclaredEntityTypes(tys)) => {
                assert_eq!(tys, HashSet::from(["C::D::Foo".to_string()]))
            }
            _ => panic!("Schema construction should have failed due to undeclared entity type."),
        }
    }

    #[test]
    fn entity_attribute_entity_type_with_declared_namespace() {
        let schema_json: SchemaFragment = serde_json::from_str(
            r#"
            {"A::B": {
                "entityTypes": {
                    "Foo": {
                        "shape": {
                            "type": "Record",
                            "attributes": {
                                "name": { "type": "Entity", "name": "A::B::Foo" }
                            }
                        }
                    }
                },
                "actions": {}
              }}
            "#,
        )
        .expect("Expected valid schema");

        let schema: ValidatorSchema = schema_json
            .try_into()
            .expect("Expected schema to construct without error.");

        let foo_name: Name = "A::B::Foo".parse().expect("Expected entity type name");
        let foo_type = schema
            .entity_types
            .get(&foo_name)
            .expect("Expected to find entity");
        let name_type = foo_type
            .attr("name")
            .expect("Expected attribute name")
            .attr_type
            .clone();
        let expected_name_type = Type::named_entity_reference(foo_name);
        assert_eq!(name_type, expected_name_type);
    }

    #[test]
    fn cannot_declare_action_type_when_prohibited() {
        let schema_json: NamespaceDefinition = serde_json::from_str(
            r#"
            {
                "entityTypes": { "Action": {} },
                "actions": {}
              }
            "#,
        )
        .expect("Expected valid schema");

        let schema: Result<ValidatorSchema> = schema_json.try_into();
        assert!(matches!(schema, Err(SchemaError::ActionEntityTypeDeclared)));
    }

    #[test]
    fn can_declare_other_type_when_action_type_prohibited() {
        let schema_json: NamespaceDefinition = serde_json::from_str(
            r#"
            {
                "entityTypes": { "Foo": { } },
                "actions": {}
              }
            "#,
        )
        .expect("Expected valid schema");

        TryInto::<ValidatorSchema>::try_into(schema_json).expect("Did not expect any errors.");
    }

    #[test]
    fn cannot_declare_action_in_group_when_prohibited() {
        let schema_json: SchemaFragment = serde_json::from_str(
            r#"
            {"": {
                "entityTypes": {},
                "actions": {
                    "universe": { },
                    "view_photo": {
                        "attributes": {"id": "universe"}
                    },
                    "edit_photo": {
                        "attributes": {"id": "universe"}
                    },
                    "delete_photo": {
                        "attributes": {"id": "universe"}
                    }
                }
              }}
            "#,
        )
        .expect("Expected valid schema");

        let schema = ValidatorSchemaFragment::from_schema_fragment(
            schema_json,
            ActionBehavior::ProhibitAttributes,
        );
        match schema {
            Err(SchemaError::UnsupportedFeature(UnsupportedFeature::ActionAttributes(actions))) => {
                assert_eq!(
                    actions.into_iter().collect::<HashSet<_>>(),
                    HashSet::from([
                        "view_photo".to_string(),
                        "edit_photo".to_string(),
                        "delete_photo".to_string(),
                    ])
                )
            }
            _ => panic!("Did not see expected error."),
        }
    }

    #[test]
    fn test_entity_type_no_namespace() {
        let src = json!({"type": "Entity", "name": "Foo"});
        let schema_ty: SchemaType = serde_json::from_value(src).expect("Parse Error");
        assert_eq!(
            schema_ty,
            SchemaType::Type(SchemaTypeVariant::Entity { name: "Foo".into() })
        );
        let ty: Type = ValidatorNamespaceDef::try_schema_type_into_validator_type(
            Some(&Name::parse_unqualified_name("NS").expect("Expected namespace.")),
            schema_ty,
        )
        .expect("Error converting schema type to type.")
        .resolve_type_defs(&HashMap::new())
        .unwrap();
        assert_eq!(ty, Type::named_entity_reference_from_str("NS::Foo"));
    }

    #[test]
    fn test_entity_type_namespace() {
        let src = json!({"type": "Entity", "name": "NS::Foo"});
        let schema_ty: SchemaType = serde_json::from_value(src).expect("Parse Error");
        assert_eq!(
            schema_ty,
            SchemaType::Type(SchemaTypeVariant::Entity {
                name: "NS::Foo".into()
            })
        );
        let ty: Type = ValidatorNamespaceDef::try_schema_type_into_validator_type(
            Some(&Name::parse_unqualified_name("NS").expect("Expected namespace.")),
            schema_ty,
        )
        .expect("Error converting schema type to type.")
        .resolve_type_defs(&HashMap::new())
        .unwrap();
        assert_eq!(ty, Type::named_entity_reference_from_str("NS::Foo"));
    }

    #[test]
    fn test_entity_type_namespace_parse_error() {
        let src = json!({"type": "Entity", "name": "::Foo"});
        let schema_ty: SchemaType = serde_json::from_value(src).expect("Parse Error");
        assert_eq!(
            schema_ty,
            SchemaType::Type(SchemaTypeVariant::Entity {
                name: "::Foo".into()
            })
        );
        match ValidatorNamespaceDef::try_schema_type_into_validator_type(
            Some(&Name::parse_unqualified_name("NS").expect("Expected namespace.")),
            schema_ty,
        ) {
            Err(SchemaError::ParseEntityType(_)) => (),
            _ => panic!("Did not see expected entity type parse error."),
        }
    }

    #[test]
    fn schema_type_record_is_validator_type_record() {
        let src = json!({"type": "Record", "attributes": {}});
        let schema_ty: SchemaType = serde_json::from_value(src).expect("Parse Error");
        assert_eq!(
            schema_ty,
            SchemaType::Type(SchemaTypeVariant::Record {
                attributes: BTreeMap::new(),
                additional_attributes: false,
            }),
        );
        let ty: Type = ValidatorNamespaceDef::try_schema_type_into_validator_type(None, schema_ty)
            .expect("Error converting schema type to type.")
            .resolve_type_defs(&HashMap::new())
            .unwrap();
        assert_eq!(ty, Type::closed_record_with_attributes(None));
    }

    #[test]
    fn get_namespaces() {
        let fragment: SchemaFragment = serde_json::from_value(json!({
            "Foo::Bar::Baz": {
                "entityTypes": {},
                "actions": {}
            },
            "Foo": {
                "entityTypes": {},
                "actions": {}
            },
            "Bar": {
                "entityTypes": {},
                "actions": {}
            },
        }))
        .unwrap();

        let schema_fragment: ValidatorSchemaFragment = fragment.try_into().unwrap();
        assert_eq!(
            schema_fragment
                .0
                .iter()
                .map(|f| f.namespace())
                .collect::<HashSet<_>>(),
            HashSet::from([
                &Some("Foo::Bar::Baz".parse().unwrap()),
                &Some("Foo".parse().unwrap()),
                &Some("Bar".parse().unwrap())
            ])
        );
    }

    #[test]
    fn schema_no_fragments() {
        let schema = ValidatorSchema::from_schema_fragments([]).unwrap();
        assert!(schema.entity_types.is_empty());
        assert!(schema.action_ids.is_empty());
    }

    #[test]
    fn same_action_different_namespace() {
        let fragment: SchemaFragment = serde_json::from_value(json!({
            "Foo::Bar": {
                "entityTypes": {},
                "actions": {
                    "Baz": {}
                }
            },
            "Bar::Foo": {
                "entityTypes": {},
                "actions": {
                    "Baz": { }
                }
            },
            "Biz": {
                "entityTypes": {},
                "actions": {
                    "Baz": { }
                }
            }
        }))
        .unwrap();

        let schema: ValidatorSchema = fragment.try_into().unwrap();
        assert!(schema
            .get_action_id(&"Foo::Bar::Action::\"Baz\"".parse().unwrap())
            .is_some());
        assert!(schema
            .get_action_id(&"Bar::Foo::Action::\"Baz\"".parse().unwrap())
            .is_some());
        assert!(schema
            .get_action_id(&"Biz::Action::\"Baz\"".parse().unwrap())
            .is_some());
    }

    #[test]
    fn same_type_different_namespace() {
        let fragment: SchemaFragment = serde_json::from_value(json!({
            "Foo::Bar": {
                "entityTypes": {"Baz" : {}},
                "actions": { }
            },
            "Bar::Foo": {
                "entityTypes": {"Baz" : {}},
                "actions": { }
            },
            "Biz": {
                "entityTypes": {"Baz" : {}},
                "actions": { }
            }
        }))
        .unwrap();
        let schema: ValidatorSchema = fragment.try_into().unwrap();

        assert!(schema
            .get_entity_type(&"Foo::Bar::Baz".parse().unwrap())
            .is_some());
        assert!(schema
            .get_entity_type(&"Bar::Foo::Baz".parse().unwrap())
            .is_some());
        assert!(schema
            .get_entity_type(&"Biz::Baz".parse().unwrap())
            .is_some());
    }

    #[test]
    fn member_of_different_namespace() {
        let fragment: SchemaFragment = serde_json::from_value(json!({
            "Bar": {
                "entityTypes": {
                    "Baz": {
                        "memberOfTypes": ["Foo::Buz"]
                    }
                },
                "actions": {}
            },
            "Foo": {
                "entityTypes": { "Buz": {} },
                "actions": { }
            }
        }))
        .unwrap();
        let schema: ValidatorSchema = fragment.try_into().unwrap();

        let buz = schema
            .get_entity_type(&"Foo::Buz".parse().unwrap())
            .unwrap();
        assert_eq!(
            buz.descendants,
            HashSet::from(["Bar::Baz".parse().unwrap()])
        );
    }

    #[test]
    fn attribute_different_namespace() {
        let fragment: SchemaFragment = serde_json::from_value(json!({
            "Bar": {
                "entityTypes": {
                    "Baz": {
                        "shape": {
                            "type": "Record",
                            "attributes": {
                                "fiz": {
                                    "type": "Entity",
                                    "name": "Foo::Buz"
                                }
                            }
                        }
                    }
                },
                "actions": {}
            },
            "Foo": {
                "entityTypes": { "Buz": {} },
                "actions": { }
            }
        }))
        .unwrap();

        let schema: ValidatorSchema = fragment.try_into().unwrap();
        let baz = schema
            .get_entity_type(&"Bar::Baz".parse().unwrap())
            .unwrap();
        assert_eq!(
            baz.attr("fiz").unwrap().attr_type,
            Type::named_entity_reference_from_str("Foo::Buz"),
        );
    }

    #[test]
    fn applies_to_different_namespace() {
        let fragment: SchemaFragment = serde_json::from_value(json!({
            "Foo::Bar": {
                "entityTypes": { },
                "actions": {
                    "Baz": {
                        "appliesTo": {
                            "principalTypes": [ "Fiz::Buz" ],
                            "resourceTypes": [ "Fiz::Baz" ],
                        }
                    }
                }
            },
            "Fiz": {
                "entityTypes": {
                    "Buz": {},
                    "Baz": {}
                },
                "actions": { }
            }
        }))
        .unwrap();
        let schema: ValidatorSchema = fragment.try_into().unwrap();

        let baz = schema
            .get_action_id(&"Foo::Bar::Action::\"Baz\"".parse().unwrap())
            .unwrap();
        assert_eq!(
            baz.applies_to
                .applicable_principal_types()
                .collect::<HashSet<_>>(),
            HashSet::from([&EntityType::Concrete("Fiz::Buz".parse().unwrap())])
        );
        assert_eq!(
            baz.applies_to
                .applicable_resource_types()
                .collect::<HashSet<_>>(),
            HashSet::from([&EntityType::Concrete("Fiz::Baz".parse().unwrap())])
        );
    }

    #[test]
    fn simple_defined_type() {
        let fragment: SchemaFragment = serde_json::from_value(json!({
            "": {
                "commonTypes": {
                    "MyLong": {"type": "Long"}
                },
                "entityTypes": {
                    "User": {
                        "shape": {
                            "type": "Record",
                            "attributes": {
                                "a": {"type": "MyLong"}
                            }
                        }
                    }
                },
                "actions": {}
            }
        }))
        .unwrap();
        let schema: ValidatorSchema = fragment.try_into().unwrap();
        assert_eq!(
            schema.entity_types.iter().next().unwrap().1.attributes,
            Attributes::with_required_attributes([("a".into(), Type::long_max_bounds())])
        );
    }

    #[test]
    fn defined_record_as_attrs() {
        let fragment: SchemaFragment = serde_json::from_value(json!({
            "": {
                "commonTypes": {
                    "MyRecord": {
                        "type": "Record",
                        "attributes":  {
                            "a": {"type": "Long"}
                        }
                    }
                },
                "entityTypes": {
                    "User": { "shape": { "type": "MyRecord", } }
                },
                "actions": {}
            }
        }))
        .unwrap();
        let schema: ValidatorSchema = fragment.try_into().unwrap();
        assert_eq!(
            schema.entity_types.iter().next().unwrap().1.attributes,
            Attributes::with_required_attributes([("a".into(), Type::long_max_bounds())])
        );
    }

    #[test]
    fn cross_namespace_type() {
        let fragment: SchemaFragment = serde_json::from_value(json!({
            "A": {
                "commonTypes": {
                    "MyLong": {"type": "Long"}
                },
                "entityTypes": { },
                "actions": {}
            },
            "B": {
                "entityTypes": {
                    "User": {
                        "shape": {
                            "type": "Record",
                            "attributes": {
                                "a": {"type": "A::MyLong"}
                            }
                        }
                    }
                },
                "actions": {}
            }
        }))
        .unwrap();
        let schema: ValidatorSchema = fragment.try_into().unwrap();
        assert_eq!(
            schema.entity_types.iter().next().unwrap().1.attributes,
            Attributes::with_required_attributes([("a".into(), Type::long_max_bounds())])
        );
    }

    #[test]
    fn cross_fragment_type() {
        let fragment1: ValidatorSchemaFragment = serde_json::from_value::<SchemaFragment>(json!({
            "A": {
                "commonTypes": {
                    "MyLong": {"type": "Long"}
                },
                "entityTypes": { },
                "actions": {}
            }
        }))
        .unwrap()
        .try_into()
        .unwrap();
        let fragment2: ValidatorSchemaFragment = serde_json::from_value::<SchemaFragment>(json!({
            "A": {
                "entityTypes": {
                    "User": {
                        "shape": {
                            "type": "Record",
                            "attributes": {
                                "a": {"type": "MyLong"}
                            }
                        }
                    }
                },
                "actions": {}
            }
        }))
        .unwrap()
        .try_into()
        .unwrap();
        let schema = ValidatorSchema::from_schema_fragments([fragment1, fragment2]).unwrap();

        assert_eq!(
            schema.entity_types.iter().next().unwrap().1.attributes,
            Attributes::with_required_attributes([("a".into(), Type::long_max_bounds())])
        );
    }

    #[test]
    fn cross_fragment_duplicate_type() {
        let fragment1: ValidatorSchemaFragment = serde_json::from_value::<SchemaFragment>(json!({
            "A": {
                "commonTypes": {
                    "MyLong": {"type": "Long"}
                },
                "entityTypes": {},
                "actions": {}
            }
        }))
        .unwrap()
        .try_into()
        .unwrap();
        let fragment2: ValidatorSchemaFragment = serde_json::from_value::<SchemaFragment>(json!({
            "A": {
                "commonTypes": {
                    "MyLong": {"type": "Long"}
                },
                "entityTypes": {},
                "actions": {}
            }
        }))
        .unwrap()
        .try_into()
        .unwrap();

        let schema = ValidatorSchema::from_schema_fragments([fragment1, fragment2]);

        match schema {
            Err(SchemaError::DuplicateCommonType(s)) if s.contains("A::MyLong") => (),
            _ => panic!("should have errored because schema fragments have duplicate types"),
        };
    }

    #[test]
    fn undeclared_type_in_attr() {
        let fragment: SchemaFragment = serde_json::from_value(json!({
            "": {
                "commonTypes": { },
                "entityTypes": {
                    "User": {
                        "shape": {
                            "type": "Record",
                            "attributes": {
                                "a": {"type": "MyLong"}
                            }
                        }
                    }
                },
                "actions": {}
            }
        }))
        .unwrap();
        match TryInto::<ValidatorSchema>::try_into(fragment) {
            Err(SchemaError::UndeclaredCommonTypes(_)) => (),
            s => panic!(
                "Expected Err(SchemaError::UndeclaredCommonType), got {:?}",
                s
            ),
        }
    }

    #[test]
    fn undeclared_type_in_type_def() {
        let fragment: SchemaFragment = serde_json::from_value(json!({
            "": {
                "commonTypes": {
                    "a": { "type": "b" }
                },
                "entityTypes": { },
                "actions": {}
            }
        }))
        .unwrap();
        match TryInto::<ValidatorSchema>::try_into(fragment) {
            Err(SchemaError::UndeclaredCommonTypes(_)) => (),
            s => panic!(
                "Expected Err(SchemaError::UndeclaredCommonType), got {:?}",
                s
            ),
        }
    }

    #[test]
    fn shape_not_record() {
        let fragment: SchemaFragment = serde_json::from_value(json!({
            "": {
                "commonTypes": {
                    "MyLong": { "type": "Long" }
                },
                "entityTypes": {
                    "User": {
                        "shape": { "type": "MyLong" }
                    }
                },
                "actions": {}
            }
        }))
        .unwrap();
        match TryInto::<ValidatorSchema>::try_into(fragment) {
            Err(SchemaError::ContextOrShapeNotRecord(_)) => (),
            s => panic!(
                "Expected Err(SchemaError::ContextOrShapeNotRecord), got {:?}",
                s
            ),
        }
    }

    /// This test checks for regressions on (adapted versions of) the examples
    /// mentioned in the thread at
    /// [cedar#134](https://github.com/cedar-policy/cedar/pull/134)
    #[test]
    fn counterexamples_from_cedar_134() {
        // non-normalized entity type name
        let bad1 = json!({
            "": {
                "entityTypes": {
                    "User // comment": {
                        "memberOfTypes": [
                            "UserGroup"
                        ]
                    },
                    "User": {
                        "memberOfTypes": [
                            "UserGroup"
                        ]
                    },
                    "UserGroup": {}
                },
                "actions": {}
            }
        });
        let fragment = serde_json::from_value::<SchemaFragment>(bad1)
            .expect("constructing the fragment itself should succeed"); // should this fail in the future?
        let err = ValidatorSchema::try_from(fragment)
            .expect_err("should error due to invalid entity type name");
        let expected_err = ParseError::ToAST(ToASTError::NonNormalizedString {
            kind: "Id",
            src: "User // comment".to_string(),
            normalized_src: "User".to_string(),
        })
        .into();

        match err {
            SchemaError::ParseEntityType(parse_error) => assert_eq!(parse_error, expected_err),
            err => panic!("Incorrect error {err}"),
        }

        // non-normalized schema namespace
        let bad2 = json!({
            "ABC     :: //comment \n XYZ  ": {
                "entityTypes": {
                    "User": {
                        "memberOfTypes": []
                    }
                },
                "actions": {}
            }
        });
        let fragment = serde_json::from_value::<SchemaFragment>(bad2)
            .expect("constructing the fragment itself should succeed"); // should this fail in the future?
        let err = ValidatorSchema::try_from(fragment)
            .expect_err("should error due to invalid schema namespace");
        let expected_err = ParseError::ToAST(ToASTError::NonNormalizedString {
            kind: "Name",
            src: "ABC     :: //comment \n XYZ  ".to_string(),
            normalized_src: "ABC::XYZ".to_string(),
        })
        .into();
        match err {
            SchemaError::ParseNamespace(parse_error) => assert_eq!(parse_error, expected_err),
            err => panic!("Incorrect error {:?}", err),
        };
    }

    #[test]
    fn simple_action_entity() {
        let src = json!(
        {
            "entityTypes": { },
            "actions": {
                "view_photo": { },
            }
        });

        let schema_file: NamespaceDefinition = serde_json::from_value(src).expect("Parse Error");
        let schema: ValidatorSchema = schema_file.try_into().expect("Schema Error");
        let actions = schema.action_entities().expect("Entity Construct Error");

        let action_uid = EntityUID::from_str("Action::\"view_photo\"").unwrap();
        let view_photo = actions.entity(&action_uid);
        assert_eq!(
            view_photo.unwrap(),
            &Entity::new(action_uid, HashMap::new(), HashSet::new())
        );
    }

    #[test]
    fn action_entity_hierarchy() {
        let src = json!(
        {
            "entityTypes": { },
            "actions": {
                "read": {},
                "view": {
                    "memberOf": [{"id": "read"}]
                },
                "view_photo": {
                    "memberOf": [{"id": "view"}]
                },
            }
        });

        let schema_file: NamespaceDefinition = serde_json::from_value(src).expect("Parse Error");
        let schema: ValidatorSchema = schema_file.try_into().expect("Schema Error");
        let actions = schema.action_entities().expect("Entity Construct Error");

        let view_photo_uid = EntityUID::from_str("Action::\"view_photo\"").unwrap();
        let view_uid = EntityUID::from_str("Action::\"view\"").unwrap();
        let read_uid = EntityUID::from_str("Action::\"read\"").unwrap();

        let view_photo_entity = actions.entity(&view_photo_uid);
        assert_eq!(
            view_photo_entity.unwrap(),
            &Entity::new(
                view_photo_uid,
                HashMap::new(),
                HashSet::from([view_uid.clone(), read_uid.clone()])
            )
        );

        let view_entity = actions.entity(&view_uid);
        assert_eq!(
            view_entity.unwrap(),
            &Entity::new(view_uid, HashMap::new(), HashSet::from([read_uid.clone()]))
        );

        let read_entity = actions.entity(&read_uid);
        assert_eq!(
            read_entity.unwrap(),
            &Entity::new(read_uid, HashMap::new(), HashSet::new())
        );
    }

    #[test]
    fn action_entity_attribute() {
        let src = json!(
        {
            "entityTypes": { },
            "actions": {
                "view_photo": {
                    "attributes": { "attr": "foo" }
                },
            }
        });

        let schema_file: NamespaceDefinitionWithActionAttributes =
            serde_json::from_value(src).expect("Parse Error");
        let schema: ValidatorSchema = schema_file.try_into().expect("Schema Error");
        let actions = schema.action_entities().expect("Entity Construct Error");

        let action_uid = EntityUID::from_str("Action::\"view_photo\"").unwrap();
        let view_photo = actions.entity(&action_uid);
        assert_eq!(
            view_photo.unwrap(),
            &Entity::new(
                action_uid,
                HashMap::from([("attr".into(), RestrictedExpr::val("foo"))]),
                HashSet::new()
            )
        );
    }

    #[test]
    fn test_action_namespace_inference_multi_success() {
        let src = json!({
            "Foo" : {
                "entityTypes" : {},
                "actions" : {
                    "read" : {}
                }
            },
            "ExampleCo::Personnel" : {
                "entityTypes" : {},
                "actions" : {
                    "viewPhoto" : {
                        "memberOf" : [
                            {
                                "id" : "read",
                                "type" : "Foo::Action"
                            }
                        ]
                    }
                }
            },
        });
        let schema_fragment =
            serde_json::from_value::<SchemaFragment>(src).expect("Failed to parse schema");
        let schema: ValidatorSchema = schema_fragment.try_into().expect("Schema should construct");
        let view_photo = schema
            .action_entities_iter()
            .find(|e| e.uid() == r#"ExampleCo::Personnel::Action::"viewPhoto""#.parse().unwrap())
            .unwrap();
        let ancestors = view_photo.ancestors().collect::<Vec<_>>();
        let read = ancestors[0];
        assert_eq!(read.eid().to_string(), "read");
        assert_eq!(read.entity_type().to_string(), "Foo::Action");
    }

    #[test]
    fn test_action_namespace_inference_multi() {
        let src = json!({
            "ExampleCo::Personnel::Foo" : {
                "entityTypes" : {},
                "actions" : {
                    "read" : {}
                }
            },
            "ExampleCo::Personnel" : {
                "entityTypes" : {},
                "actions" : {
                    "viewPhoto" : {
                        "memberOf" : [
                            {
                                "id" : "read",
                                "type" : "Foo::Action"
                            }
                        ]
                    }
                }
            },
        });
        let schema_fragment =
            serde_json::from_value::<SchemaFragment>(src).expect("Failed to parse schema");
        let schema: std::result::Result<ValidatorSchema, _> = schema_fragment.try_into();
        schema.expect_err("Schema should fail to construct as the normalization rules treat any qualification as starting from the root");
    }

    #[test]
    fn test_action_namespace_inference() {
        let src = json!({
            "ExampleCo::Personnel" : {
                "entityTypes" : { },
                "actions" : {
                    "read" : {},
                    "viewPhoto" : {
                        "memberOf" : [
                            {
                                "id" :  "read",
                                "type" : "Action"
                            }
                        ]
                    }
                }
            }
        });
        let schema_fragment =
            serde_json::from_value::<SchemaFragment>(src).expect("Failed to parse schema");
        let schema: ValidatorSchema = schema_fragment.try_into().unwrap();
        let view_photo = schema
            .action_entities_iter()
            .find(|e| e.uid() == r#"ExampleCo::Personnel::Action::"viewPhoto""#.parse().unwrap())
            .unwrap();
        let ancestors = view_photo.ancestors().collect::<Vec<_>>();
        let read = ancestors[0];
        assert_eq!(read.eid().to_string(), "read");
        assert_eq!(
            read.entity_type().to_string(),
            "ExampleCo::Personnel::Action"
        );
    }

    mod longs {
        use cool_asserts::assert_matches;

        use super::*;

        #[test]
        fn long_bounds() {
            let ty = ValidatorNamespaceDef::try_schema_type_into_validator_type(
                None,
                serde_json::from_value(json!(
                    {
                        "type": "Long",
                        "min": 0,
                        "max": 1,
                    }
                ))
                .unwrap(),
            )
            .unwrap()
            .resolve_type_defs(&HashMap::new())
            .unwrap();
            assert_eq!(ty, Type::long_bounded(0, 1));
        }

        #[test]
        fn long_swapped_bounds() {
            let err = ValidatorNamespaceDef::try_schema_type_into_validator_type(
                None,
                serde_json::from_value(json!(
                    {
                        "type": "Long",
                        "min": 1,
                        "max": 0,
                    }
                ))
                .unwrap(),
            )
            .unwrap_err();
            assert_matches!(err, SchemaError::MalformedLongBounds);
        }

        #[test]
        #[should_panic(expected = "malformed bounds information")]
        fn long_min_only() {
            serde_json::from_value::<SchemaType>(json!(
                {
                    "type": "Long",
                    "min": 1,
                }
            ))
            .unwrap();
        }

        #[test]
        #[should_panic(expected = "malformed bounds information")]
        fn long_max_only() {
            serde_json::from_value::<SchemaType>(json!(
                {
                    "type": "Long",
                    "max": 1,
                }
            ))
            .unwrap();
        }

        #[test]
        #[should_panic(expected = "unknown field `foo`")]
        fn long_bogus() {
            serde_json::from_value::<SchemaType>(json!(
                {
                    "type": "Long",
                    "foo": 1,
                }
            ))
            .unwrap();
        }
    }
}<|MERGE_RESOLUTION|>--- conflicted
+++ resolved
@@ -35,16 +35,9 @@
 use super::NamespaceDefinition;
 use crate::types::OpenTag;
 use crate::{
-<<<<<<< HEAD
-    schema_file_format,
-    types::{AttributeType, Attributes, EntityRecordKind, Type},
-    ActionEntityUID, ActionType, SchemaFragment, SchemaLongBounds, SchemaLongDetails, SchemaType,
-    SchemaTypeVariant, TypeOfAttribute, SCHEMA_TYPE_VARIANT_TAGS,
-=======
     err::*,
     types::{Attributes, EntityRecordKind, Type},
     SchemaFragment,
->>>>>>> d97eae83
 };
 
 mod action;
@@ -69,681 +62,6 @@
     PermitAttributes,
 }
 
-<<<<<<< HEAD
-/// A single namespace definition from the schema json processed into a form
-/// which is closer to that used by the validator. The processing includes
-/// detection of some errors, for example, parse errors in entity type names or
-/// entity type which are declared multiple times. This does not detect
-/// references to undeclared entity types because any entity type may be
-/// declared in a different fragment that will only be known about when building
-/// the complete `ValidatorSchema`.
-#[derive(Debug)]
-pub struct ValidatorNamespaceDef {
-    /// The namespace declared for the schema fragment. We track a namespace for
-    /// fragments because they have at most one namespace that is applied
-    /// everywhere. It would be less useful to track all namespaces for a
-    /// complete schema.
-    namespace: Option<Name>,
-    /// Preprocessed common type definitions which can be used to define entity
-    /// type attributes and action contexts.
-    type_defs: TypeDefs,
-    /// The preprocessed entity type declarations from the schema fragment json.
-    entity_types: EntityTypesDef,
-    /// The preprocessed action declarations from the schema fragment json.
-    actions: ActionsDef,
-}
-
-/// Holds a map from `Name`s of common type definitions to their corresponding
-/// `Type`.
-#[derive(Debug)]
-pub struct TypeDefs {
-    type_defs: HashMap<Name, Type>,
-}
-
-/// Entity type declarations held in a `ValidatorNamespaceDef`. Entity type
-/// parents and attributes may reference undeclared entity types.
-#[derive(Debug)]
-pub struct EntityTypesDef {
-    entity_types: HashMap<Name, EntityTypeFragment>,
-}
-
-/// Defines an EntityType where we have not resolved typedefs occurring in the
-/// attributes or verified that the parent entity types and entity types
-/// occurring in attributes are defined.
-#[derive(Debug)]
-pub struct EntityTypeFragment {
-    /// The attributes record type for this entity type.  The type is wrapped in
-    /// a `WithUnresolvedTypeDefs` because it may contain typedefs which are not
-    /// defined in this schema fragment. All entity type `Name` keys in this map
-    /// are declared in this schema fragment.
-    attributes: WithUnresolvedTypeDefs<Type>,
-    /// The direct parent entity types for this entity type come from the
-    /// `memberOfTypes` list. These types might be declared in a different
-    /// namespace, so we will check if they are declared in any fragment when
-    /// constructing a `ValidatorSchema`.
-    parents: HashSet<Name>,
-}
-
-/// Action declarations held in a `ValidatorNamespaceDef`. Entity types
-/// referenced here do not need to be declared in the schema.
-#[derive(Debug)]
-pub struct ActionsDef {
-    actions: HashMap<EntityUID, ActionFragment>,
-}
-
-#[derive(Debug)]
-pub struct ActionFragment {
-    /// The type of the context record for this actions. The types is wrapped in
-    /// a `WithUnresolvedTypeDefs` because it may refer to common types which
-    /// are not defined in this fragment.
-    context: WithUnresolvedTypeDefs<Type>,
-    /// The principals and resources that an action can be applied to.
-    applies_to: ValidatorApplySpec,
-    /// The direct parent action entities for this action.
-    parents: HashSet<EntityUID>,
-    /// The types for the attributes defined for this actions entity.
-    attribute_types: Attributes,
-    /// The values for the attributes defined for this actions entity, stored
-    /// separately so that we can later extract use these values to construct
-    /// the actual `Entity` objects defined by the schema.
-    attributes: HashMap<SmolStr, RestrictedExpr>,
-}
-
-type ResolveFunc<T> = dyn FnOnce(&HashMap<Name, Type>) -> Result<T>;
-/// Represent a type that might be defined in terms of some type definitions
-/// which are not necessarily available in the current namespace.
-pub enum WithUnresolvedTypeDefs<T> {
-    WithUnresolved(Box<ResolveFunc<T>>),
-    WithoutUnresolved(T),
-}
-
-impl<T: 'static> WithUnresolvedTypeDefs<T> {
-    pub fn new(f: impl FnOnce(&HashMap<Name, Type>) -> Result<T> + 'static) -> Self {
-        Self::WithUnresolved(Box::new(f))
-    }
-
-    pub fn map<U: 'static>(self, f: impl FnOnce(T) -> U + 'static) -> WithUnresolvedTypeDefs<U> {
-        match self {
-            Self::WithUnresolved(_) => {
-                WithUnresolvedTypeDefs::new(|type_defs| self.resolve_type_defs(type_defs).map(f))
-            }
-            Self::WithoutUnresolved(v) => WithUnresolvedTypeDefs::WithoutUnresolved(f(v)),
-        }
-    }
-
-    /// Instantiate any names referencing types with the definition of the type
-    /// from the input HashMap.
-    pub fn resolve_type_defs(self, type_defs: &HashMap<Name, Type>) -> Result<T> {
-        match self {
-            WithUnresolvedTypeDefs::WithUnresolved(f) => f(type_defs),
-            WithUnresolvedTypeDefs::WithoutUnresolved(v) => Ok(v),
-        }
-    }
-}
-
-impl<T: 'static> From<T> for WithUnresolvedTypeDefs<T> {
-    fn from(value: T) -> Self {
-        Self::WithoutUnresolved(value)
-    }
-}
-
-impl<T: std::fmt::Debug> std::fmt::Debug for WithUnresolvedTypeDefs<T> {
-    fn fmt(&self, f: &mut std::fmt::Formatter<'_>) -> std::fmt::Result {
-        match self {
-            WithUnresolvedTypeDefs::WithUnresolved(_) => f.debug_tuple("WithUnresolved").finish(),
-            WithUnresolvedTypeDefs::WithoutUnresolved(v) => {
-                f.debug_tuple("WithoutUnresolved").field(v).finish()
-            }
-        }
-    }
-}
-
-impl TryInto<ValidatorNamespaceDef> for NamespaceDefinition {
-    type Error = SchemaError;
-
-    fn try_into(self) -> Result<ValidatorNamespaceDef> {
-        ValidatorNamespaceDef::from_namespace_definition(None, self, ActionBehavior::default())
-    }
-}
-
-impl ValidatorNamespaceDef {
-    // We need to treat this as if it had `pub(crate)` visibility to avoid sharing
-    // the file format. However, our fuzzing library currently needs it to be public.
-    /// Construct a new `ValidatorSchema` from the underlying `SchemaFragment`.
-    pub fn from_namespace_definition(
-        namespace: Option<SmolStr>,
-        namespace_def: NamespaceDefinition,
-        action_behavior: ActionBehavior,
-    ) -> Result<ValidatorNamespaceDef> {
-        // Check that each entity types and action is only declared once.
-        let mut e_types_ids: HashSet<SmolStr> = HashSet::new();
-        for name in namespace_def.entity_types.keys() {
-            if !e_types_ids.insert(name.clone()) {
-                // insert returns false for duplicates
-                return Err(SchemaError::DuplicateEntityType(name.to_string()));
-            }
-        }
-        let mut a_name_eids: HashSet<SmolStr> = HashSet::new();
-        for name in namespace_def.actions.keys() {
-            if !a_name_eids.insert(name.clone()) {
-                // insert returns false for duplicates
-                return Err(SchemaError::DuplicateAction(name.to_string()));
-            }
-        }
-
-        let schema_namespace = match namespace.as_deref() {
-            None => None,
-            Some("") => None, // we consider "" to be the same as the empty namespace for this purpose
-            Some(ns) => Some(Name::from_normalized_str(ns).map_err(SchemaError::ParseNamespace)?),
-        };
-
-        // Return early with an error if actions cannot be in groups or have
-        // attributes, but the schema contains action groups or attributes.
-        Self::check_action_behavior(&namespace_def, action_behavior)?;
-
-        // Convert the type defs, actions and entity types from the schema file
-        // into the representation used by the validator.
-        let type_defs =
-            Self::build_type_defs(namespace_def.common_types, schema_namespace.as_ref())?;
-        let actions = Self::build_action_ids(namespace_def.actions, schema_namespace.as_ref())?;
-        let entity_types =
-            Self::build_entity_types(namespace_def.entity_types, schema_namespace.as_ref())?;
-
-        Ok(ValidatorNamespaceDef {
-            namespace: schema_namespace,
-            type_defs,
-            entity_types,
-            actions,
-        })
-    }
-
-    fn is_builtin_type_name(name: &SmolStr) -> bool {
-        SCHEMA_TYPE_VARIANT_TAGS
-            .iter()
-            .any(|type_name| name == type_name)
-    }
-
-    fn build_type_defs(
-        schema_file_type_def: HashMap<SmolStr, SchemaType>,
-        schema_namespace: Option<&Name>,
-    ) -> Result<TypeDefs> {
-        let type_defs = schema_file_type_def
-            .into_iter()
-            .map(|(name_str, schema_ty)| -> Result<_> {
-                if Self::is_builtin_type_name(&name_str) {
-                    return Err(SchemaError::DuplicateCommonType(name_str.to_string()));
-                }
-                let name = Self::parse_unqualified_name_with_namespace(
-                    &name_str,
-                    schema_namespace.cloned(),
-                )
-                .map_err(SchemaError::ParseCommonType)?;
-                let ty = Self::try_schema_type_into_validator_type(schema_namespace, schema_ty)?
-                    .resolve_type_defs(&HashMap::new())?;
-                Ok((name, ty))
-            })
-            .collect::<Result<HashMap<_, _>>>()?;
-        Ok(TypeDefs { type_defs })
-    }
-
-    // Transform the schema data structures for entity types into the structures
-    // used internally by the validator. This is mostly accomplished by directly
-    // copying data between fields.
-    fn build_entity_types(
-        schema_files_types: HashMap<SmolStr, schema_file_format::EntityType>,
-        schema_namespace: Option<&Name>,
-    ) -> Result<EntityTypesDef> {
-        Ok(EntityTypesDef {
-            entity_types: schema_files_types
-                .into_iter()
-                .map(|(name_str, entity_type)| -> Result<_> {
-                    let name = Self::parse_unqualified_name_with_namespace(
-                        &name_str,
-                        schema_namespace.cloned(),
-                    )
-                    .map_err(SchemaError::ParseEntityType)?;
-
-                    let parents = entity_type
-                        .member_of_types
-                        .iter()
-                        .map(|parent| -> Result<_> {
-                            Self::parse_possibly_qualified_name_with_default_namespace(
-                                parent,
-                                schema_namespace,
-                            )
-                            .map_err(SchemaError::ParseEntityType)
-                        })
-                        .collect::<Result<HashSet<_>>>()?;
-
-                    let attributes = Self::try_schema_type_into_validator_type(
-                        schema_namespace,
-                        entity_type.shape.into_inner(),
-                    )?;
-
-                    Ok((
-                        name,
-                        EntityTypeFragment {
-                            attributes,
-                            parents,
-                        },
-                    ))
-                })
-                .collect::<Result<HashMap<_, _>>>()?,
-        })
-    }
-
-    // Helper to get types from `CedarValueJson`s. Currently doesn't support all
-    // `CedarValueJson` types. Note: If this function is extended to cover move
-    // `CedarValueJson`s, we must update `convert_attr_jsonval_map_to_attributes` to
-    // handle errors that may occur when parsing these values. This will require
-    // a breaking change in the `SchemaError` type in the public API.
-    fn jsonval_to_type_helper(v: &CedarValueJson, action_id: &EntityUID) -> Result<Type> {
-        match v {
-            CedarValueJson::Bool(_) => Ok(Type::primitive_boolean()),
-            CedarValueJson::Long(_) => Ok(Type::long_max_bounds()),
-            CedarValueJson::String(_) => Ok(Type::primitive_string()),
-            CedarValueJson::Record(r) => {
-                let mut required_attrs: HashMap<SmolStr, Type> = HashMap::new();
-                for (k, v_prime) in r {
-                    let t = Self::jsonval_to_type_helper(v_prime, action_id);
-                    match t {
-                        Ok(ty) => required_attrs.insert(k.clone(), ty),
-                        Err(e) => return Err(e),
-                    };
-                }
-                Ok(Type::record_with_required_attributes(
-                    required_attrs,
-                    OpenTag::ClosedAttributes,
-                ))
-            }
-            CedarValueJson::Set(v) => match v.get(0) {
-                //sets with elements of different types will be rejected elsewhere
-                None => Err(SchemaError::ActionAttributesContainEmptySet(
-                    action_id.clone(),
-                )),
-                Some(element) => {
-                    let element_type = Self::jsonval_to_type_helper(element, action_id);
-                    match element_type {
-                        Ok(t) => Ok(Type::Set {
-                            element_type: Some(Box::new(t)),
-                        }),
-                        Err(_) => element_type,
-                    }
-                }
-            },
-            CedarValueJson::EntityEscape { __entity: _ } => {
-                Err(SchemaError::UnsupportedActionAttribute(
-                    action_id.clone(),
-                    "entity escape (`__entity`)".to_owned(),
-                ))
-            }
-            CedarValueJson::ExprEscape { __expr: _ } => {
-                Err(SchemaError::UnsupportedActionAttribute(
-                    action_id.clone(),
-                    "expression escape (`__expr`)".to_owned(),
-                ))
-            }
-            CedarValueJson::ExtnEscape { __extn: _ } => {
-                Err(SchemaError::UnsupportedActionAttribute(
-                    action_id.clone(),
-                    "extension function escape (`__extn`)".to_owned(),
-                ))
-            }
-        }
-    }
-
-    //Convert jsonval map to attributes
-    fn convert_attr_jsonval_map_to_attributes(
-        m: HashMap<SmolStr, CedarValueJson>,
-        action_id: &EntityUID,
-    ) -> Result<(Attributes, HashMap<SmolStr, RestrictedExpr>)> {
-        let mut attr_types: HashMap<SmolStr, Type> = HashMap::new();
-        let mut attr_values: HashMap<SmolStr, RestrictedExpr> = HashMap::new();
-
-        for (k, v) in m {
-            let t = Self::jsonval_to_type_helper(&v, action_id);
-            match t {
-                Ok(ty) => attr_types.insert(k.clone(), ty),
-                Err(e) => return Err(e),
-            };
-
-            // As an artifact of the limited `CedarValueJson` variants accepted by
-            // `Self::jsonval_to_type_helper`, we know that this function will
-            // never error. Also note that this is only ever executed when
-            // action attributes are enabled, but they cannot be enabled when
-            // using Cedar through the public API. This is fortunate because
-            // handling an error here would mean adding a new error variant to
-            // `SchemaError` in the public API, but we didn't make that enum
-            // `non_exhaustive`, so any new variants are a breaking change.
-            // PANIC SAFETY: see above
-            #[allow(clippy::expect_used)]
-            let e = v.into_expr(|| JsonDeserializationErrorContext::EntityAttribute { uid: action_id.clone(), attr: k.clone() }).expect("`Self::jsonval_to_type_helper` will always return `Err` for a `CedarValueJson` that might make `into_expr` return `Err`");
-            attr_values.insert(k.clone(), e);
-        }
-        Ok((
-            Attributes::with_required_attributes(attr_types),
-            attr_values,
-        ))
-    }
-
-    // Transform the schema data structures for actions into the structures used
-    // internally by the validator. This is mostly accomplished by directly
-    // copying data between fields.
-    fn build_action_ids(
-        schema_file_actions: HashMap<SmolStr, ActionType>,
-        schema_namespace: Option<&Name>,
-    ) -> Result<ActionsDef> {
-        Ok(ActionsDef {
-            actions: schema_file_actions
-                .into_iter()
-                .map(|(action_id_str, action_type)| -> Result<_> {
-                    let action_id = Self::parse_action_id_with_namespace(
-                        &ActionEntityUID::default_type(action_id_str),
-                        schema_namespace,
-                    )?;
-
-                    let (principal_types, resource_types, context) = action_type
-                        .applies_to
-                        .map(|applies_to| {
-                            (
-                                applies_to.principal_types,
-                                applies_to.resource_types,
-                                applies_to.context,
-                            )
-                        })
-                        .unwrap_or_default();
-
-                    // Convert the entries in the `appliesTo` lists into sets of
-                    // `EntityTypes`. If one of the lists is `None` (absent from the
-                    // schema), then the specification is undefined.
-                    let applies_to = ValidatorApplySpec::new(
-                        Self::parse_apply_spec_type_list(principal_types, schema_namespace)?,
-                        Self::parse_apply_spec_type_list(resource_types, schema_namespace)?,
-                    );
-
-                    let context = Self::try_schema_type_into_validator_type(
-                        schema_namespace,
-                        context.into_inner(),
-                    )?;
-
-                    let parents = action_type
-                        .member_of
-                        .unwrap_or_default()
-                        .iter()
-                        .map(|parent| -> Result<_> {
-                            Self::parse_action_id_with_namespace(parent, schema_namespace)
-                        })
-                        .collect::<Result<HashSet<_>>>()?;
-
-                    let (attribute_types, attributes) =
-                        Self::convert_attr_jsonval_map_to_attributes(
-                            action_type.attributes.unwrap_or_default(),
-                            &action_id,
-                        )?;
-
-                    Ok((
-                        action_id,
-                        ActionFragment {
-                            context,
-                            applies_to,
-                            parents,
-                            attribute_types,
-                            attributes,
-                        },
-                    ))
-                })
-                .collect::<Result<HashMap<_, _>>>()?,
-        })
-    }
-
-    // Check that `schema_file` uses actions in a way consistent with the
-    // specified `action_behavior`. When the behavior specifies that actions
-    // should not be used in groups and should not have attributes, then this
-    // function will return `Err` if it sees any action groups or attributes
-    // declared in the schema.
-    fn check_action_behavior(
-        schema_file: &NamespaceDefinition,
-        action_behavior: ActionBehavior,
-    ) -> Result<()> {
-        if schema_file
-            .entity_types
-            .iter()
-            // The `name` in an entity type declaration cannot be qualified
-            // with a namespace (it always implicitly takes the schema
-            // namespace), so we do this comparison directly.
-            .any(|(name, _)| name == ACTION_ENTITY_TYPE)
-        {
-            return Err(SchemaError::ActionEntityTypeDeclared);
-        }
-        if action_behavior == ActionBehavior::ProhibitAttributes {
-            let mut actions_with_attributes: Vec<String> = Vec::new();
-            for (name, a) in &schema_file.actions {
-                if a.attributes.is_some() {
-                    actions_with_attributes.push(name.to_string());
-                }
-            }
-            if !actions_with_attributes.is_empty() {
-                return Err(SchemaError::UnsupportedFeature(
-                    UnsupportedFeature::ActionAttributes(actions_with_attributes),
-                ));
-            }
-        }
-
-        Ok(())
-    }
-
-    /// Given the attributes for an entity type or action context as written in
-    /// a schema file, convert the types of the attributes into the `Type` data
-    /// structure used by the typechecker, and return the result as a map from
-    /// attribute name to type.
-    fn parse_record_attributes(
-        schema_namespace: Option<&Name>,
-        attrs: impl IntoIterator<Item = (SmolStr, TypeOfAttribute)>,
-    ) -> Result<WithUnresolvedTypeDefs<Attributes>> {
-        let attrs_with_type_defs = attrs
-            .into_iter()
-            .map(|(attr, ty)| -> Result<_> {
-                Ok((
-                    attr,
-                    (
-                        Self::try_schema_type_into_validator_type(schema_namespace, ty.ty)?,
-                        ty.required,
-                    ),
-                ))
-            })
-            .collect::<Result<Vec<_>>>()?;
-        Ok(WithUnresolvedTypeDefs::new(|typ_defs| {
-            attrs_with_type_defs
-                .into_iter()
-                .map(|(s, (attr_ty, is_req))| {
-                    attr_ty
-                        .resolve_type_defs(typ_defs)
-                        .map(|ty| (s, AttributeType::new(ty, is_req)))
-                })
-                .collect::<Result<Vec<_>>>()
-                .map(Attributes::with_attributes)
-        }))
-    }
-
-    /// Take an optional list of entity type name strings from an action apply
-    /// spec and parse it into a set of `Name`s for those entity types. If any
-    /// of the entity type names cannot be parsed, then the `Err` case is
-    /// returned, and it will indicate which name did not parse.
-    fn parse_apply_spec_type_list(
-        types: Option<Vec<SmolStr>>,
-        namespace: Option<&Name>,
-    ) -> Result<HashSet<EntityType>> {
-        types
-            .map(|types| {
-                types
-                    .iter()
-                    // Parse each type name string into a `Name`, generating an
-                    // `EntityTypeParseError` when the string is not a valid
-                    // name.
-                    .map(|ty_str| {
-                        Ok(EntityType::Concrete(
-                            Self::parse_possibly_qualified_name_with_default_namespace(
-                                ty_str, namespace,
-                            )
-                            .map_err(SchemaError::ParseEntityType)?,
-                        ))
-                    })
-                    // Fail if any of the types failed.
-                    .collect::<Result<HashSet<_>>>()
-            })
-            .unwrap_or_else(|| Ok(HashSet::from([EntityType::Unspecified])))
-    }
-
-    // Parse a `Name` from a string (possibly including namespaces). If it is
-    // not qualified with any namespace, then apply the  default namespace to
-    // create a qualified name.  Do not modify any existing namespace on the
-    // type.
-    pub(crate) fn parse_possibly_qualified_name_with_default_namespace(
-        name_str: &SmolStr,
-        default_namespace: Option<&Name>,
-    ) -> std::result::Result<Name, ParseErrors> {
-        let name = Name::from_normalized_str(name_str)?;
-
-        let qualified_name = if name.namespace_components().next().is_some() {
-            // The name is already qualified. Don't touch it.
-            name
-        } else {
-            // The name does not have a namespace, so qualify the type to
-            // use the default.
-            match default_namespace {
-                Some(namespace) => {
-                    Name::type_in_namespace(name.basename().clone(), namespace.clone())
-                }
-                None => name,
-            }
-        };
-
-        Ok(qualified_name)
-    }
-
-    /// Parse a name from a string into the `Id` (basename only).  Then
-    /// initialize the namespace for this type with the provided namespace vec
-    /// to create the qualified `Name`.
-    fn parse_unqualified_name_with_namespace(
-        type_name: impl AsRef<str>,
-        namespace: Option<Name>,
-    ) -> std::result::Result<Name, ParseErrors> {
-        let type_name = Id::from_normalized_str(type_name.as_ref())?;
-        match namespace {
-            Some(namespace) => Ok(Name::type_in_namespace(type_name, namespace)),
-            None => Ok(Name::unqualified_name(type_name)),
-        }
-    }
-
-    /// Take an action identifier as a string and use it to construct an
-    /// EntityUID for that action. The entity type of the action will always
-    /// have the base type `Action`. The type will be qualified with any
-    /// namespace provided in the `namespace` argument or with the namespace
-    /// inside the ActionEntityUID if one is present.
-    fn parse_action_id_with_namespace(
-        action_id: &ActionEntityUID,
-        namespace: Option<&Name>,
-    ) -> Result<EntityUID> {
-        let namespaced_action_type = if let Some(action_ty) = &action_id.ty {
-            Self::parse_possibly_qualified_name_with_default_namespace(action_ty, namespace)
-                .map_err(SchemaError::ParseEntityType)?
-        } else {
-            // PANIC SAFETY: The constant ACTION_ENTITY_TYPE is valid entity type.
-            #[allow(clippy::expect_used)]
-            let id = Id::from_normalized_str(ACTION_ENTITY_TYPE).expect(
-                "Expected that the constant ACTION_ENTITY_TYPE would be a valid entity type.",
-            );
-            match namespace {
-                Some(namespace) => Name::type_in_namespace(id, namespace.clone()),
-                None => Name::unqualified_name(id),
-            }
-        };
-        Ok(EntityUID::from_components(
-            namespaced_action_type,
-            Eid::new(action_id.id.clone()),
-        ))
-    }
-
-    /// Implemented to convert a type as written in the schema json format into the
-    /// `Type` type used by the validator. Conversion can fail if an entity or
-    /// record attribute name is invalid. It will also fail for some types that can
-    /// be written in the schema, but are not yet implemented in the typechecking
-    /// logic.
-    pub(crate) fn try_schema_type_into_validator_type(
-        default_namespace: Option<&Name>,
-        schema_ty: SchemaType,
-    ) -> Result<WithUnresolvedTypeDefs<Type>> {
-        match schema_ty {
-            SchemaType::Type(SchemaTypeVariant::String) => Ok(Type::primitive_string().into()),
-            SchemaType::Type(SchemaTypeVariant::Long(SchemaLongDetails { bounds_opt })) => {
-                match bounds_opt {
-                    None => Ok(Type::long_max_bounds().into()),
-                    Some(SchemaLongBounds { min, max }) => {
-                        if min <= max {
-                            Ok(Type::long_bounded(min, max).into())
-                        } else {
-                            Err(SchemaError::MalformedLongBounds)
-                        }
-                    }
-                }
-            }
-            SchemaType::Type(SchemaTypeVariant::Boolean) => Ok(Type::primitive_boolean().into()),
-            SchemaType::Type(SchemaTypeVariant::Set { element }) => Ok(
-                Self::try_schema_type_into_validator_type(default_namespace, *element)?
-                    .map(Type::set),
-            ),
-            SchemaType::Type(SchemaTypeVariant::Record {
-                attributes,
-                additional_attributes,
-            }) => {
-                if additional_attributes {
-                    Err(SchemaError::UnsupportedFeature(
-                        UnsupportedFeature::OpenRecordsAndEntities,
-                    ))
-                } else {
-                    Ok(
-                        Self::parse_record_attributes(default_namespace, attributes)?.map(
-                            |attrs| Type::record_with_attributes(attrs, OpenTag::ClosedAttributes),
-                        ),
-                    )
-                }
-            }
-            SchemaType::Type(SchemaTypeVariant::Entity { name }) => {
-                let entity_type_name = Self::parse_possibly_qualified_name_with_default_namespace(
-                    &name,
-                    default_namespace,
-                )
-                .map_err(SchemaError::ParseEntityType)?;
-                Ok(Type::named_entity_reference(entity_type_name).into())
-            }
-            SchemaType::Type(SchemaTypeVariant::Extension { name }) => {
-                let extension_type_name =
-                    Name::from_normalized_str(&name).map_err(SchemaError::ParseExtensionType)?;
-                Ok(Type::extension(extension_type_name).into())
-            }
-            SchemaType::TypeDef { type_name } => {
-                let defined_type_name = Self::parse_possibly_qualified_name_with_default_namespace(
-                    &type_name,
-                    default_namespace,
-                )
-                .map_err(SchemaError::ParseCommonType)?;
-                Ok(WithUnresolvedTypeDefs::new(move |typ_defs| {
-                    typ_defs.get(&defined_type_name).cloned().ok_or(
-                        SchemaError::UndeclaredCommonTypes(HashSet::from([type_name.to_string()])),
-                    )
-                }))
-            }
-        }
-    }
-
-    /// Access the `Name` for the namespace of this definition.
-    pub fn namespace(&self) -> &Option<Name> {
-        &self.namespace
-    }
-}
-
-=======
->>>>>>> d97eae83
 #[derive(Debug)]
 pub struct ValidatorSchemaFragment(Vec<ValidatorNamespaceDef>);
 
