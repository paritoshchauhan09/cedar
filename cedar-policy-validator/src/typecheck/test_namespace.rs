--- conflicted
+++ resolved
@@ -134,13 +134,8 @@
         Expr::from_str(r#"N::S::Foo::"alice" > 1"#).expect("Expr should parse."),
         Some(Type::primitive_boolean()),
         vec![TypeError::expected_type(
-<<<<<<< HEAD
-            parse_expr(r#"N::S::Foo::"alice""#).expect("Expr should parse."),
+            Expr::from_str(r#"N::S::Foo::"alice""#).expect("Expr should parse."),
             Type::long_top(),
-=======
-            Expr::from_str(r#"N::S::Foo::"alice""#).expect("Expr should parse."),
-            Type::primitive_long(),
->>>>>>> e015e9bf
             Type::named_entity_reference_from_str("N::S::Foo"),
         )],
     );
