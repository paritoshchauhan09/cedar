/*
 * Copyright 2022-2023 Amazon.com, Inc. or its affiliates. All Rights Reserved.
 *
 * Licensed under the Apache License, Version 2.0 (the "License");
 * you may not use this file except in compliance with the License.
 * You may obtain a copy of the License at
 *
 *      https://www.apache.org/licenses/LICENSE-2.0
 *
 * Unless required by applicable law or agreed to in writing, software
 * distributed under the License is distributed on an "AS IS" BASIS,
 * WITHOUT WARRANTIES OR CONDITIONS OF ANY KIND, either express or implied.
 * See the License for the specific language governing permissions and
 * limitations under the License.
 */

//! Contains test for strict typechecking.
#![cfg(test)]
// GRCOV_STOP_COVERAGE

use serde_json::json;
use std::str::FromStr;

use cedar_policy_core::ast::{EntityType, EntityUID, Expr};

use crate::{
<<<<<<< HEAD
    typecheck::Typechecker,
    types::{Attributes, RequestEnv, Type},
    SchemaFragment, TypeErrorKind, TypesMustMatch,
=======
    types::{Attributes, EffectSet, RequestEnv, Type},
    IncompatibleTypes, SchemaFragment, TypeErrorKind, ValidationMode,
>>>>>>> e015e9bf
};

use super::test_utils::with_typechecker_from_schema;

fn assert_typechecks_strict(
    schema: SchemaFragment,
    env: &RequestEnv,
    e: Expr,
    e_strict: Expr,
    expected_type: Type,
) {
    with_typechecker_from_schema(schema, |mut typechecker| {
        typechecker.mode = ValidationMode::Strict;
        let mut errs = Vec::new();
        let answer = typechecker.expect_type(env, &EffectSet::new(), &e, expected_type, &mut errs);

        assert_eq!(errs, vec![], "Expression should not contain any errors.");
        match answer {
            crate::typecheck::TypecheckAnswer::TypecheckSuccess { expr_type, .. } => {
                assert!(expr_type.eq_shape(&e_strict), "Transformed expression does not have the expected shape. expected: {:?}, actual: {:?}", e_strict, expr_type)
            }
            crate::typecheck::TypecheckAnswer::TypecheckFail { .. } => {
                panic!("Typechecking should have succeeded for expression {:?}", e)
            }
            crate::typecheck::TypecheckAnswer::RecursionLimit => {
                panic!("Should not have hit recursion liimt for: {:?}", e)
            }
        }
    });
}

fn assert_strict_type_error(
    schema: SchemaFragment,
    env: &RequestEnv,
    e: Expr,
    e_strict: Expr,
    expected_type: Type,
    expected_error: TypeErrorKind,
) {
    with_typechecker_from_schema(schema, |mut typechecker| {
        typechecker.mode = ValidationMode::Strict;
        let mut errs = Vec::new();
        let answer = typechecker.expect_type(env, &EffectSet::new(), &e, expected_type, &mut errs);

        assert_eq!(
            errs.into_iter().map(|e| e.kind).collect::<Vec<_>>(),
            vec![expected_error]
        );

        match answer {
            crate::typecheck::TypecheckAnswer::TypecheckFail { expr_recovery_type } => {
                assert!(expr_recovery_type.eq_shape(&e_strict), "Transformed expression does not have the expected shape. expected: {:?}, actual: {:?}", e_strict, expr_recovery_type)
            }
            crate::typecheck::TypecheckAnswer::TypecheckSuccess { .. } => {
                panic!("Typechecking should have failed for expression {:?}", e)
            }
            crate::typecheck::TypecheckAnswer::RecursionLimit => {
                panic!("Should not have hit recursion limit for {:?}", e)
            }
        }
    });
}

fn assert_types_must_match(
    schema: SchemaFragment,
    env: &RequestEnv,
    e: Expr,
    e_strict: Expr,
    expected_type: Type,
    unequal_types: impl IntoIterator<Item = Type>,
) {
    assert_strict_type_error(
        schema,
        env,
        e,
        e_strict,
        expected_type,
        TypeErrorKind::IncompatibleTypes(IncompatibleTypes {
            types: unequal_types.into_iter().collect(),
        }),
    )
}

fn simple_schema_file() -> SchemaFragment {
    serde_json::from_value(json!(
    { "": {
      "entityTypes": {
        "User": {},
        "Photo": {}
      },
      "actions": {
        "view_photo": {
          "appliesTo": {
            "principalTypes": [ "User" ],
            "resourceTypes": [ "Photo" ]
          }
        },
        "delete_photo": {
          "appliesTo": {
            "principalTypes": [ "User" ],
            "resourceTypes": [ "Photo" ]
          }
        }
      }
    }
    }))
    .expect("Expected valid schema")
}

fn with_simple_schema_and_request<F>(f: F)
where
    F: FnOnce(SchemaFragment, RequestEnv),
{
    f(
        simple_schema_file(),
        RequestEnv {
            principal: &EntityType::Concrete("User".parse().unwrap()),
            action: &EntityUID::with_eid_and_type("Action", "view_photo").unwrap(),
            resource: &EntityType::Concrete("Photo".parse().unwrap()),
            context: &Attributes::with_attributes(None),
            principal_slot: None,
            resource_slot: None,
        },
    )
}

#[test]
fn strict_typecheck_catches_regular_type_error() {
    with_simple_schema_and_request(|s, q| {
        with_typechecker_from_schema(s, |mut typechecker| {
            let mut errs = Vec::new();
            typechecker.mode = ValidationMode::Strict;
            typechecker.expect_type(
                &q,
<<<<<<< HEAD
                &parse_expr("1 + false").unwrap(),
                Type::long_any(),
=======
                &EffectSet::new(),
                &Expr::from_str("1 + false").unwrap(),
                Type::primitive_long(),
>>>>>>> e015e9bf
                &mut errs,
            );

            assert!(errs.len() == 1);
            assert!(matches!(
                errs.get(0).unwrap().kind,
                TypeErrorKind::UnexpectedType(_)
            ));
        })
    })
}

#[test]
fn false_eq_rewrites_to_false() {
    with_simple_schema_and_request(|s, q| {
        assert_typechecks_strict(
            s,
            &q,
            Expr::from_str(r#"principal == Photo::"image.jpg""#).unwrap(),
            Expr::from_str(r#"false"#).unwrap(),
            Type::primitive_boolean(),
        )
    })
}

#[test]
fn true_eq_rewrites_to_true() {
    with_simple_schema_and_request(|s, q| {
        assert_typechecks_strict(
            s,
            &q,
            Expr::from_str(r#"action == Action::"view_photo""#).unwrap(),
            Expr::from_str(r#"true"#).unwrap(),
            Type::primitive_boolean(),
        )
    })
}

#[test]
fn bool_eq_types_match() {
    with_simple_schema_and_request(|s, q| {
        assert_typechecks_strict(
            s,
            &q,
            Expr::from_str(r#"1 == 1"#).unwrap(),
            Expr::from_str(r#"1 == 1"#).unwrap(),
            Type::primitive_boolean(),
        )
    })
}

// Test that Typechecker::adjust_strict_type adjusts Long types nested inside
// Record types.
#[test]
fn bool_eq_attr_types_match() {
    with_simple_schema_and_request(|s, q| {
        assert_typechecks_strict(
            s,
            &q,
            parser::parse_expr(r#"{a: 1} == {a: 2}"#).unwrap(),
            parser::parse_expr(r#"{a: 1} == {a: 2}"#).unwrap(),
            Type::primitive_boolean(),
        )
    })
}

#[test]
fn eq_strict_types_mismatch() {
    with_simple_schema_and_request(|s, q| {
        assert_types_must_match(
            s,
            &q,
            Expr::from_str(r#"1 == "foo""#).unwrap(),
            Expr::from_str(r#"1 == "foo""#).unwrap(),
            Type::primitive_boolean(),
            [
                Type::primitive_string(),
                Typechecker::long_type_for_strict_validation(),
            ],
        )
    })
}

#[test]
fn contains_strict_types_mismatch() {
    with_simple_schema_and_request(|s, q| {
        assert_types_must_match(
            s,
            &q,
            Expr::from_str(r#"[1].contains("test")"#).unwrap(),
            Expr::from_str(r#"[1].contains("test")"#).unwrap(),
            Type::primitive_boolean(),
<<<<<<< HEAD
            [
                Type::set(Typechecker::long_type_for_strict_validation()),
                Type::primitive_string(),
            ],
=======
            [Type::primitive_long(), Type::primitive_string()],
>>>>>>> e015e9bf
        )
    })
}

#[test]
fn contains_any_strict_types_mismatch() {
    with_simple_schema_and_request(|s, q| {
        assert_types_must_match(
            s,
            &q,
            Expr::from_str(r#"[principal].containsAny([1])"#).unwrap(),
            Expr::from_str(r#"[principal].containsAny([1])"#).unwrap(),
            Type::primitive_boolean(),
            [
                Type::set(Type::named_entity_reference_from_str("User")),
                Type::set(Typechecker::long_type_for_strict_validation()),
            ],
        )
    })
}

#[test]
fn contains_all_strict_types_mismatch() {
    with_simple_schema_and_request(|s, q| {
        assert_types_must_match(
            s,
            &q,
            Expr::from_str(r#"[principal].containsAll([1])"#).unwrap(),
            Expr::from_str(r#"[principal].containsAll([1])"#).unwrap(),
            Type::primitive_boolean(),
            [
                Type::set(Type::named_entity_reference_from_str("User")),
                Type::set(Typechecker::long_type_for_strict_validation()),
            ],
        )
    })
}

#[test]
fn if_false_else_only() {
    with_simple_schema_and_request(|s, q| {
        assert_typechecks_strict(
            s,
            &q,
            Expr::from_str(r#"if resource == User::"alice" then 1 else "foo""#).unwrap(),
            Expr::from_str(r#""foo""#).unwrap(),
            Type::primitive_string(),
        )
    })
}

#[test]
fn if_true_then_only() {
    with_simple_schema_and_request(|s, q| {
        assert_typechecks_strict(
            s,
            &q,
<<<<<<< HEAD
            parser::parse_expr(r#"if action == Action::"view_photo" then 1 else "foo""#).unwrap(),
            parser::parse_expr(r#"1"#).unwrap(),
            // REVIEW: Does it make sense that the `expected_type` here is
            // checked against the type determined by the _normal_ type checker
            // before adjustments for strict validation (which would give
            // `long_any`)?
            Type::long_top(),
=======
            Expr::from_str(r#"if action == Action::"view_photo" then 1 else "foo""#).unwrap(),
            Expr::from_str(r#"1"#).unwrap(),
            Type::primitive_long(),
>>>>>>> e015e9bf
        )
    })
}

#[test]
fn if_bool_keeps_both() {
    with_simple_schema_and_request(|s, q| {
        assert_typechecks_strict(
            s,
            &q,
<<<<<<< HEAD
            parser::parse_expr(r#"if principal == User::"alice" then 1 else 2"#).unwrap(),
            parser::parse_expr(r#"if principal == User::"alice" then 1 else 2"#).unwrap(),
            Type::long_top(),
=======
            Expr::from_str(r#"if principal == User::"alice" then 1 else 2"#).unwrap(),
            Expr::from_str(r#"if principal == User::"alice" then 1 else 2"#).unwrap(),
            Type::primitive_long(),
>>>>>>> e015e9bf
        )
    })
}

#[test]
fn if_bool_strict_type_mismatch() {
    with_simple_schema_and_request(|s, q| {
        assert_types_must_match(
            s,
            &q,
            Expr::from_str(
                r#"if principal == User::"alice" then User::"alice" else Photo::"pie.jpg""#,
            )
            .unwrap(),
            Expr::from_str(
                r#"if principal == User::"alice" then User::"alice" else Photo::"pie.jpg""#,
            )
            .unwrap(),
            Type::any_entity_reference(),
            [
                Type::named_entity_reference_from_str("User"),
                Type::named_entity_reference_from_str("Photo"),
            ],
        )
    })
}

#[test]
fn set_strict_types_mismatch() {
    with_simple_schema_and_request(|s, q| {
        assert_types_must_match(
            s,
            &q,
            Expr::from_str(r#"[User::"alice", Photo::"foo.jpg"]"#).unwrap(),
            Expr::from_str(r#"[User::"alice", Photo::"foo.jpg"]"#).unwrap(),
            Type::set(Type::entity_lub(["User", "Photo"])),
            [
                Type::named_entity_reference_from_str("User"),
                Type::named_entity_reference_from_str("Photo"),
            ],
        )
    })
}

#[test]
fn empty_set_literal() {
    with_simple_schema_and_request(|s, q| {
        assert_strict_type_error(
            s,
            &q,
            Expr::from_str(r#"[]"#).unwrap(),
            Expr::from_str(r#"[]"#).unwrap(),
            Type::any_set(),
            TypeErrorKind::EmptySetForbidden,
        )
    })
}

#[cfg(feature = "ipaddr")]
#[test]
fn ext_struct_non_lit() {
    with_simple_schema_and_request(|s, q| {
        assert_strict_type_error(
            s,
            &q,
            Expr::from_str(r#"ip(if 1 > 0 then "a" else "b")"#).unwrap(),
            Expr::from_str(r#"ip(if 1 > 0 then "a" else "b")"#).unwrap(),
            Type::extension("ipaddr".parse().unwrap()),
            TypeErrorKind::NonLitExtConstructor,
        )
    });

    #[cfg(feature = "decimal")]
    with_simple_schema_and_request(|s, q| {
        assert_strict_type_error(
            s,
            &q,
            Expr::from_str(r#"decimal(if 1 > 0 then "0.1" else "1.0")"#).unwrap(),
            Expr::from_str(r#"decimal(if 1 > 0 then "0.1" else "1.0")"#).unwrap(),
            Type::extension("decimal".parse().unwrap()),
            TypeErrorKind::NonLitExtConstructor,
        )
    })
}

#[test]
fn entity_in_lub() {
    // This test demonstrates that the the type of an expression after strict
    // transformation may be an EntityLub if the expression failed to validate.
    // A previous revision panicked when this happened.
    with_simple_schema_and_request(|s, q| {
        assert_types_must_match(
            s,
            &q,
            Expr::from_str(
                r#"User::"alice" in (if 1 > 0 then User::"alice" else Photo::"pie.jpg")"#,
            )
            .unwrap(),
            Expr::from_str(
                r#"User::"alice" in (if 1 > 0 then User::"alice" else Photo::"pie.jpg")"#,
            )
            .unwrap(),
            Type::primitive_boolean(),
            [
                Type::named_entity_reference_from_str("User"),
                Type::named_entity_reference_from_str("Photo"),
            ],
        )
    });
}

// The remaining are less interesting. They just check that the AST is
// reconstructed properly in cases where no changes are made and that strict
// typing errors are detected when nested inside all AST nodes.

#[test]
fn test_and() {
    with_simple_schema_and_request(|s, q| {
        assert_typechecks_strict(
            s.clone(),
            &q,
            Expr::from_str(r#"1 == 2 && 2 == 3"#).unwrap(),
            Expr::from_str(r#"1 == 2 && 2 == 3"#).unwrap(),
            Type::primitive_boolean(),
        );
        assert_types_must_match(
            s.clone(),
            &q,
            Expr::from_str(r#"(1 == (2 > 0)) && true"#).unwrap(),
            Expr::from_str(r#"(1 == (2 > 0)) && true"#).unwrap(),
            Type::primitive_boolean(),
            [
                Typechecker::long_type_for_strict_validation(),
                Type::primitive_boolean(),
            ],
        );
        assert_types_must_match(
            s,
            &q,
            Expr::from_str(r#"true && (1 == (2 > 0))"#).unwrap(),
            Expr::from_str(r#"true && (1 == (2 > 0))"#).unwrap(),
            Type::primitive_boolean(),
            [
                Typechecker::long_type_for_strict_validation(),
                Type::primitive_boolean(),
            ],
        );
    })
}

#[test]
fn test_or() {
    with_simple_schema_and_request(|s, q| {
        assert_typechecks_strict(
            s.clone(),
            &q,
            Expr::from_str(r#"1 == 2 || 2 == 3"#).unwrap(),
            Expr::from_str(r#"1 == 2 || 2 == 3"#).unwrap(),
            Type::primitive_boolean(),
        );
        assert_types_must_match(
            s.clone(),
            &q,
            Expr::from_str(r#"(1 == (2 > 0)) || false"#).unwrap(),
            Expr::from_str(r#"(1 == (2 > 0)) || false"#).unwrap(),
            Type::primitive_boolean(),
            [
                Type::primitive_boolean(),
                Typechecker::long_type_for_strict_validation(),
            ],
        );
        assert_types_must_match(
            s,
            &q,
            Expr::from_str(r#"false || (1 == (2 > 0))"#).unwrap(),
            Expr::from_str(r#"false || (1 == (2 > 0))"#).unwrap(),
            Type::primitive_boolean(),
            [
                Type::primitive_boolean(),
                Typechecker::long_type_for_strict_validation(),
            ],
        );
    })
}

#[test]
fn test_unary() {
    with_simple_schema_and_request(|s, q| {
        assert_typechecks_strict(
            s.clone(),
            &q,
            Expr::from_str(r#"!(1 == 2)"#).unwrap(),
            Expr::from_str(r#"!(1 == 2)"#).unwrap(),
            Type::primitive_boolean(),
        );
        assert_types_must_match(
            s,
            &q,
            Expr::from_str(r#"!(1 == "foo")"#).unwrap(),
            Expr::from_str(r#"!(1 == "foo")"#).unwrap(),
            Type::primitive_boolean(),
            [
                Typechecker::long_type_for_strict_validation(),
                Type::primitive_string(),
            ],
        );
    })
}

#[test]
fn test_mul() {
    with_simple_schema_and_request(|s, q| {
        assert_typechecks_strict(
            s.clone(),
            &q,
<<<<<<< HEAD
            parser::parse_expr(r#"2*(if 1 == 2 then 3 else 4)"#).unwrap(),
            parser::parse_expr(r#"2*(if 1 == 2 then 3 else 4)"#).unwrap(),
            Type::long_top(),
=======
            Expr::from_str(r#"2*(if 1 == 2 then 3 else 4)"#).unwrap(),
            Expr::from_str(r#"2*(if 1 == 2 then 3 else 4)"#).unwrap(),
            Type::primitive_long(),
>>>>>>> e015e9bf
        );
        assert_types_must_match(
            s,
            &q,
<<<<<<< HEAD
            parser::parse_expr(r#"2*(if 1 == false then 3 else 4)"#).unwrap(),
            parser::parse_expr(r#"2*(if 1 == false then 3 else 4)"#).unwrap(),
            Type::long_top(),
            [
                Typechecker::long_type_for_strict_validation(),
                Type::primitive_boolean(),
            ],
=======
            Expr::from_str(r#"2*(if 1 == false then 3 else 4)"#).unwrap(),
            Expr::from_str(r#"2*(if 1 == false then 3 else 4)"#).unwrap(),
            Type::primitive_long(),
            [Type::primitive_long(), Type::singleton_boolean(false)],
>>>>>>> e015e9bf
        );
    })
}

#[test]
fn test_like() {
    with_simple_schema_and_request(|s, q| {
        assert_typechecks_strict(
            s.clone(),
            &q,
            Expr::from_str(r#""a" like "a""#).unwrap(),
            Expr::from_str(r#""a" like "a""#).unwrap(),
            Type::primitive_boolean(),
        );
        assert_types_must_match(
            s,
            &q,
            Expr::from_str(r#"(if 1 == false then "foo" else "bar") like "bar""#).unwrap(),
            Expr::from_str(r#"(if 1 == false then "foo" else "bar") like "bar""#).unwrap(),
            Type::primitive_boolean(),
<<<<<<< HEAD
            [
                Typechecker::long_type_for_strict_validation(),
                Type::primitive_boolean(),
            ],
=======
            [Type::primitive_long(), Type::singleton_boolean(false)],
>>>>>>> e015e9bf
        );
    })
}

#[test]
fn test_get_attr() {
    with_simple_schema_and_request(|s, q| {
        assert_typechecks_strict(
            s.clone(),
            &q,
            Expr::from_str(r#"{name: "foo"}.name"#).unwrap(),
            Expr::from_str(r#"{name: "foo"}.name"#).unwrap(),
            Type::primitive_string(),
        );
        assert_types_must_match(
            s,
            &q,
            Expr::from_str(r#"{name: 1 == "foo"}.name"#).unwrap(),
            Expr::from_str(r#"{name: 1 == "foo"}.name"#).unwrap(),
            Type::primitive_boolean(),
            [
                Typechecker::long_type_for_strict_validation(),
                Type::primitive_string(),
            ],
        );
    })
}

#[test]
fn test_has_attr() {
    with_simple_schema_and_request(|s, q| {
        assert_typechecks_strict(
            s.clone(),
            &q,
            Expr::from_str(r#"{name: "foo"} has bar"#).unwrap(),
            Expr::from_str(r#"{name: "foo"} has bar"#).unwrap(),
            Type::primitive_boolean(),
        );
        assert_typechecks_strict(
            s.clone(),
            &q,
            Expr::from_str(r#"{name: "foo"} has name"#).unwrap(),
            Expr::from_str(r#"{name: "foo"} has name"#).unwrap(),
            Type::primitive_boolean(),
        );
        assert_types_must_match(
            s,
            &q,
            Expr::from_str(r#"(if 1 == 2 then {name: 1} else {bar: 2}) has bar"#).unwrap(),
            Expr::from_str(r#"(if 1 == 2 then {name: 1} else {bar: 2}) has bar"#).unwrap(),
            Type::primitive_boolean(),
            [
<<<<<<< HEAD
                Typechecker::long_type_for_strict_validation(),
                Type::primitive_string(),
=======
                Type::closed_record_with_required_attributes([(
                    "name".into(),
                    Type::primitive_long(),
                )]),
                Type::closed_record_with_required_attributes([(
                    "bar".into(),
                    Type::primitive_long(),
                )]),
>>>>>>> e015e9bf
            ],
        );
    })
}

#[test]
#[cfg(feature = "ipaddr")]
fn test_extension() {
    with_simple_schema_and_request(|s, q| {
        assert_typechecks_strict(
            s.clone(),
            &q,
            Expr::from_str(r#"ip("127.0.0.1")"#).unwrap(),
            Expr::from_str(r#"ip("127.0.0.1")"#).unwrap(),
            Type::extension("ipaddr".parse().unwrap()),
        );
        assert_types_must_match(
            s,
            &q,
            Expr::from_str(r#"ip("192.168.1.0/8").isInRange(if 1 == false then ip("127.0.0.1") else ip("192.168.1.1"))"#).unwrap(),
            Expr::from_str(r#"ip("192.168.1.0/8").isInRange(if 1 == false then ip("127.0.0.1") else ip("192.168.1.1"))"#).unwrap(),
            Type::primitive_boolean(),
<<<<<<< HEAD
            [Typechecker::long_type_for_strict_validation(), Type::primitive_boolean()]
=======
            [Type::primitive_long(), Type::singleton_boolean(false)]
>>>>>>> e015e9bf
        );
    })
}

#[test]
fn true_false_equality() {
    with_simple_schema_and_request(|s, q| {
        assert_typechecks_strict(
            s,
            &q,
            Expr::from_str(r#"[false] == [true, true]"#).unwrap(),
            Expr::from_str(r#"[false] == [true, true]"#).unwrap(),
            Type::primitive_boolean(),
        )
    });
    with_simple_schema_and_request(|s, q| {
        assert_typechecks_strict(
            s,
            &q,
            Expr::from_str(r#"[true].contains(false)"#).unwrap(),
            Expr::from_str(r#"[true].contains(false)"#).unwrap(),
            Type::primitive_boolean(),
        )
    })
}

#[test]
fn true_false_set() {
    with_simple_schema_and_request(|s, q| {
        assert_typechecks_strict(
            s,
            &q,
            Expr::from_str(r#"[true, false]"#).unwrap(),
            Expr::from_str(r#"[true, false]"#).unwrap(),
            Type::set(Type::primitive_boolean()),
        )
    });
    with_simple_schema_and_request(|s, q| {
        assert_typechecks_strict(
            s,
            &q,
            Expr::from_str(r#"[[true], [false]]"#).unwrap(),
            Expr::from_str(r#"[[true], [false]]"#).unwrap(),
            Type::set(Type::set(Type::primitive_boolean())),
        )
    });
    with_simple_schema_and_request(|s, q| {
        assert_typechecks_strict(
            s,
            &q,
            Expr::from_str(r#"[[[true, false], [true, true]], [[false, false]]]"#).unwrap(),
            Expr::from_str(r#"[[[true, false], [true, true]], [[false, false]]]"#).unwrap(),
            Type::set(Type::set(Type::set(Type::primitive_boolean()))),
        )
    })
}<|MERGE_RESOLUTION|>--- conflicted
+++ resolved
@@ -24,14 +24,8 @@
 use cedar_policy_core::ast::{EntityType, EntityUID, Expr};
 
 use crate::{
-<<<<<<< HEAD
-    typecheck::Typechecker,
-    types::{Attributes, RequestEnv, Type},
-    SchemaFragment, TypeErrorKind, TypesMustMatch,
-=======
     types::{Attributes, EffectSet, RequestEnv, Type},
     IncompatibleTypes, SchemaFragment, TypeErrorKind, ValidationMode,
->>>>>>> e015e9bf
 };
 
 use super::test_utils::with_typechecker_from_schema;
@@ -166,14 +160,9 @@
             typechecker.mode = ValidationMode::Strict;
             typechecker.expect_type(
                 &q,
-<<<<<<< HEAD
-                &parse_expr("1 + false").unwrap(),
-                Type::long_any(),
-=======
                 &EffectSet::new(),
                 &Expr::from_str("1 + false").unwrap(),
-                Type::primitive_long(),
->>>>>>> e015e9bf
+                Type::long_any(),
                 &mut errs,
             );
 
@@ -225,16 +214,14 @@
     })
 }
 
-// Test that Typechecker::adjust_strict_type adjusts Long types nested inside
-// Record types.
 #[test]
 fn bool_eq_attr_types_match() {
     with_simple_schema_and_request(|s, q| {
         assert_typechecks_strict(
             s,
             &q,
-            parser::parse_expr(r#"{a: 1} == {a: 2}"#).unwrap(),
-            parser::parse_expr(r#"{a: 1} == {a: 2}"#).unwrap(),
+            Expr::from_str(r#"{a: 1} == {a: 2}"#).unwrap(),
+            Expr::from_str(r#"{a: 1} == {a: 2}"#).unwrap(),
             Type::primitive_boolean(),
         )
     })
@@ -249,10 +236,7 @@
             Expr::from_str(r#"1 == "foo""#).unwrap(),
             Expr::from_str(r#"1 == "foo""#).unwrap(),
             Type::primitive_boolean(),
-            [
-                Type::primitive_string(),
-                Typechecker::long_type_for_strict_validation(),
-            ],
+            [Type::primitive_string(), Type::singleton_long(1)],
         )
     })
 }
@@ -266,14 +250,7 @@
             Expr::from_str(r#"[1].contains("test")"#).unwrap(),
             Expr::from_str(r#"[1].contains("test")"#).unwrap(),
             Type::primitive_boolean(),
-<<<<<<< HEAD
-            [
-                Type::set(Typechecker::long_type_for_strict_validation()),
-                Type::primitive_string(),
-            ],
-=======
-            [Type::primitive_long(), Type::primitive_string()],
->>>>>>> e015e9bf
+            [Type::singleton_long(1), Type::primitive_string()],
         )
     })
 }
@@ -289,7 +266,7 @@
             Type::primitive_boolean(),
             [
                 Type::set(Type::named_entity_reference_from_str("User")),
-                Type::set(Typechecker::long_type_for_strict_validation()),
+                Type::set(Type::singleton_long(1)),
             ],
         )
     })
@@ -306,7 +283,7 @@
             Type::primitive_boolean(),
             [
                 Type::set(Type::named_entity_reference_from_str("User")),
-                Type::set(Typechecker::long_type_for_strict_validation()),
+                Type::set(Type::singleton_long(1)),
             ],
         )
     })
@@ -331,19 +308,9 @@
         assert_typechecks_strict(
             s,
             &q,
-<<<<<<< HEAD
-            parser::parse_expr(r#"if action == Action::"view_photo" then 1 else "foo""#).unwrap(),
-            parser::parse_expr(r#"1"#).unwrap(),
-            // REVIEW: Does it make sense that the `expected_type` here is
-            // checked against the type determined by the _normal_ type checker
-            // before adjustments for strict validation (which would give
-            // `long_any`)?
-            Type::long_top(),
-=======
             Expr::from_str(r#"if action == Action::"view_photo" then 1 else "foo""#).unwrap(),
             Expr::from_str(r#"1"#).unwrap(),
-            Type::primitive_long(),
->>>>>>> e015e9bf
+            Type::singleton_long(1),
         )
     })
 }
@@ -354,15 +321,9 @@
         assert_typechecks_strict(
             s,
             &q,
-<<<<<<< HEAD
-            parser::parse_expr(r#"if principal == User::"alice" then 1 else 2"#).unwrap(),
-            parser::parse_expr(r#"if principal == User::"alice" then 1 else 2"#).unwrap(),
-            Type::long_top(),
-=======
             Expr::from_str(r#"if principal == User::"alice" then 1 else 2"#).unwrap(),
             Expr::from_str(r#"if principal == User::"alice" then 1 else 2"#).unwrap(),
-            Type::primitive_long(),
->>>>>>> e015e9bf
+            Type::long_bounded(1, 2),
         )
     })
 }
@@ -494,10 +455,7 @@
             Expr::from_str(r#"(1 == (2 > 0)) && true"#).unwrap(),
             Expr::from_str(r#"(1 == (2 > 0)) && true"#).unwrap(),
             Type::primitive_boolean(),
-            [
-                Typechecker::long_type_for_strict_validation(),
-                Type::primitive_boolean(),
-            ],
+            [Type::singleton_long(1), Type::primitive_boolean()],
         );
         assert_types_must_match(
             s,
@@ -505,10 +463,7 @@
             Expr::from_str(r#"true && (1 == (2 > 0))"#).unwrap(),
             Expr::from_str(r#"true && (1 == (2 > 0))"#).unwrap(),
             Type::primitive_boolean(),
-            [
-                Typechecker::long_type_for_strict_validation(),
-                Type::primitive_boolean(),
-            ],
+            [Type::singleton_long(1), Type::primitive_boolean()],
         );
     })
 }
@@ -529,10 +484,7 @@
             Expr::from_str(r#"(1 == (2 > 0)) || false"#).unwrap(),
             Expr::from_str(r#"(1 == (2 > 0)) || false"#).unwrap(),
             Type::primitive_boolean(),
-            [
-                Type::primitive_boolean(),
-                Typechecker::long_type_for_strict_validation(),
-            ],
+            [Type::primitive_boolean(), Type::singleton_long(1)],
         );
         assert_types_must_match(
             s,
@@ -540,10 +492,7 @@
             Expr::from_str(r#"false || (1 == (2 > 0))"#).unwrap(),
             Expr::from_str(r#"false || (1 == (2 > 0))"#).unwrap(),
             Type::primitive_boolean(),
-            [
-                Type::primitive_boolean(),
-                Typechecker::long_type_for_strict_validation(),
-            ],
+            [Type::primitive_boolean(), Type::singleton_long(1)],
         );
     })
 }
@@ -564,10 +513,7 @@
             Expr::from_str(r#"!(1 == "foo")"#).unwrap(),
             Expr::from_str(r#"!(1 == "foo")"#).unwrap(),
             Type::primitive_boolean(),
-            [
-                Typechecker::long_type_for_strict_validation(),
-                Type::primitive_string(),
-            ],
+            [Type::singleton_long(1), Type::primitive_string()],
         );
     })
 }
@@ -578,33 +524,17 @@
         assert_typechecks_strict(
             s.clone(),
             &q,
-<<<<<<< HEAD
-            parser::parse_expr(r#"2*(if 1 == 2 then 3 else 4)"#).unwrap(),
-            parser::parse_expr(r#"2*(if 1 == 2 then 3 else 4)"#).unwrap(),
-            Type::long_top(),
-=======
             Expr::from_str(r#"2*(if 1 == 2 then 3 else 4)"#).unwrap(),
             Expr::from_str(r#"2*(if 1 == 2 then 3 else 4)"#).unwrap(),
-            Type::primitive_long(),
->>>>>>> e015e9bf
-        );
-        assert_types_must_match(
-            s,
-            &q,
-<<<<<<< HEAD
-            parser::parse_expr(r#"2*(if 1 == false then 3 else 4)"#).unwrap(),
-            parser::parse_expr(r#"2*(if 1 == false then 3 else 4)"#).unwrap(),
-            Type::long_top(),
-            [
-                Typechecker::long_type_for_strict_validation(),
-                Type::primitive_boolean(),
-            ],
-=======
+            Type::long_bounded(6, 8),
+        );
+        assert_types_must_match(
+            s,
+            &q,
             Expr::from_str(r#"2*(if 1 == false then 3 else 4)"#).unwrap(),
             Expr::from_str(r#"2*(if 1 == false then 3 else 4)"#).unwrap(),
-            Type::primitive_long(),
-            [Type::primitive_long(), Type::singleton_boolean(false)],
->>>>>>> e015e9bf
+            Type::long_bounded(6, 8),
+            [Type::singleton_long(1), Type::singleton_boolean(false)],
         );
     })
 }
@@ -625,14 +555,7 @@
             Expr::from_str(r#"(if 1 == false then "foo" else "bar") like "bar""#).unwrap(),
             Expr::from_str(r#"(if 1 == false then "foo" else "bar") like "bar""#).unwrap(),
             Type::primitive_boolean(),
-<<<<<<< HEAD
-            [
-                Typechecker::long_type_for_strict_validation(),
-                Type::primitive_boolean(),
-            ],
-=======
-            [Type::primitive_long(), Type::singleton_boolean(false)],
->>>>>>> e015e9bf
+            [Type::singleton_long(1), Type::singleton_boolean(false)],
         );
     })
 }
@@ -653,10 +576,7 @@
             Expr::from_str(r#"{name: 1 == "foo"}.name"#).unwrap(),
             Expr::from_str(r#"{name: 1 == "foo"}.name"#).unwrap(),
             Type::primitive_boolean(),
-            [
-                Typechecker::long_type_for_strict_validation(),
-                Type::primitive_string(),
-            ],
+            [Type::singleton_long(1), Type::primitive_string()],
         );
     })
 }
@@ -685,19 +605,14 @@
             Expr::from_str(r#"(if 1 == 2 then {name: 1} else {bar: 2}) has bar"#).unwrap(),
             Type::primitive_boolean(),
             [
-<<<<<<< HEAD
-                Typechecker::long_type_for_strict_validation(),
-                Type::primitive_string(),
-=======
                 Type::closed_record_with_required_attributes([(
                     "name".into(),
-                    Type::primitive_long(),
+                    Type::singleton_long(1),
                 )]),
                 Type::closed_record_with_required_attributes([(
                     "bar".into(),
-                    Type::primitive_long(),
+                    Type::singleton_long(2),
                 )]),
->>>>>>> e015e9bf
             ],
         );
     })
@@ -720,11 +635,7 @@
             Expr::from_str(r#"ip("192.168.1.0/8").isInRange(if 1 == false then ip("127.0.0.1") else ip("192.168.1.1"))"#).unwrap(),
             Expr::from_str(r#"ip("192.168.1.0/8").isInRange(if 1 == false then ip("127.0.0.1") else ip("192.168.1.1"))"#).unwrap(),
             Type::primitive_boolean(),
-<<<<<<< HEAD
-            [Typechecker::long_type_for_strict_validation(), Type::primitive_boolean()]
-=======
-            [Type::primitive_long(), Type::singleton_boolean(false)]
->>>>>>> e015e9bf
+            [Type::singleton_long(1), Type::singleton_boolean(false)]
         );
     })
 }
